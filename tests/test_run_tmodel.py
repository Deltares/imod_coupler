import shutil
import subprocess
from pathlib import Path

import pytest
from fixtures.fixture_model import (
    evaluate_waterbalance,
<<<<<<< HEAD
    remove_exchange_file_references,
=======
>>>>>>> c14fc5dc
    set_toml_file_tmodel,
    set_workdir_in_logging_config_file,
)
from test_utilities import fill_para_sim_template, numeric_csvfiles_equal

from imod_coupler.__main__ import run_coupler


def test_run_tmodel(
    tmp_path_dev: Path,
    tmodel_input_folder: Path,
    modflow_dll_devel: Path,
    dflowfm_dll: Path,
    metaswap_dll_devel: Path,
    metaswap_dll_dep_dir_devel: Path,
    metaswap_lookup_table: Path,
    reference_result_folder: Path,
    imod_coupler_exec_devel: Path,
) -> None:
    shutil.copytree(tmodel_input_folder, tmp_path_dev)

    toml_file_path = tmp_path_dev / "imod_coupler.toml"
    output_config_path = tmp_path_dev / "output_config.toml"

    set_toml_file_tmodel(
        toml_file_path,
        modflow_dll_devel,
        metaswap_dll_devel,
        metaswap_dll_dep_dir_devel,
        dflowfm_dll,
    )

    set_workdir_in_logging_config_file(output_config_path, tmp_path_dev)
    fill_para_sim_template(tmp_path_dev / "MetaSWAP", metaswap_lookup_table)

    subprocess.run(
        [imod_coupler_exec_devel, toml_file_path],
        check=True,
    )
    evaluate_waterbalance(tmp_path_dev, reference_result_folder, "T-MODEL-D.LST")


def test_run_tmodel_f(
    tmp_path_dev: Path,
    tmodel_f_input_folder: Path,
    modflow_dll_devel: Path,
    dflowfm_dll: Path,
    metaswap_dll_devel: Path,
    metaswap_dll_dep_dir_devel: Path,
    metaswap_lookup_table: Path,
    reference_result_folder: Path,
    imod_coupler_exec_devel: Path,
) -> None:
    shutil.copytree(tmodel_f_input_folder, tmp_path_dev)
    toml_file_path = tmp_path_dev / "imod_coupler.toml"
    output_config_path = tmp_path_dev / "output_config.toml"

    set_toml_file_tmodel(
        toml_file_path,
        modflow_dll_devel,
        metaswap_dll_devel,
        metaswap_dll_dep_dir_devel,
        dflowfm_dll,
    )

    set_workdir_in_logging_config_file(output_config_path, tmp_path_dev)
    fill_para_sim_template(tmp_path_dev / "MetaSWAP", metaswap_lookup_table)
<<<<<<< HEAD

    subprocess.run(
        [str(imod_coupler_exec_devel), toml_file_path],
        check=True,
    )


def test_run_tmodel_f_with_metamod(
    tmp_path_dev: Path,
    tmodel_f_input_folder: Path,
    modflow_dll_devel: Path,
    metaswap_dll_devel: Path,
    metaswap_dll_dep_dir_devel: Path,
    metaswap_lookup_table: Path,
    reference_result_folder: Path,
    imod_coupler_exec_devel: Path,
) -> None:
    shutil.copytree(tmodel_f_input_folder, tmp_path_dev)
    toml_file_path = tmp_path_dev / "metamod.toml"
    output_config_path = tmp_path_dev / "output_config.toml"

    set_toml_file_tmodel(
        toml_file_path,
        modflow_dll_devel,
        metaswap_dll_devel,
        metaswap_dll_dep_dir_devel,
    )

    fill_para_sim_template(tmp_path_dev / "MetaSWAP", metaswap_lookup_table)

    run_coupler(toml_file_path)
    """ subprocess.run(
        [str(imod_coupler_exec_devel), toml_file_path],
        check=True,
    )   """


def test_run_tmodel_f_without_dflow(
    tmp_path_dev: Path,
    tmodel_f_input_folder: Path,
    modflow_dll_devel: Path,
    dflowfm_dll: Path,
    metaswap_dll_devel: Path,
    metaswap_dll_dep_dir_devel: Path,
    metaswap_lookup_table: Path,
    reference_result_folder: Path,
    imod_coupler_exec_devel: Path,
) -> None:
    shutil.copytree(tmodel_f_input_folder, tmp_path_dev)
    toml_file_path = tmp_path_dev / "imod_coupler.toml"
    output_config_path = tmp_path_dev / "output_config.toml"

    set_toml_file_tmodel(
        toml_file_path,
        modflow_dll_devel,
        metaswap_dll_devel,
        metaswap_dll_dep_dir_devel,
        dflowfm_dll,
    )
    files_to_skip = {
        "msw_ponding_to_dfm_2d_dv_dmm",
        "dfm_2d_waterlevels_to_msw_h_dmm",
        "mf6_river2_to_dmf_1d_q_dmm",
        "mf6_drainage_to_dfm_1d_q_dmm",
        "msw_sprinkling_to_dfm_1d_q_dmm",
        "msw_runoff_to_dfm_1d_q_dmm",
        "mf6_river_to_dfm_1d_q_dmm",
        "dfm_1d_waterlevel_to_mf6_river_stage_dmm",
    }
    remove_exchange_file_references(toml_file_path, files_to_skip)

    set_workdir_in_logging_config_file(output_config_path, tmp_path_dev)
    fill_para_sim_template(tmp_path_dev / "MetaSWAP", metaswap_lookup_table)

    run_coupler(toml_file_path)
    """ subprocess.run(
        [str(imod_coupler_exec_devel), toml_file_path],
        check=True,
    )   """
=======

    subprocess.run(
        [str(imod_coupler_exec_devel), toml_file_path],
        check=True,
    )
>>>>>>> c14fc5dc
<|MERGE_RESOLUTION|>--- conflicted
+++ resolved
@@ -5,10 +5,7 @@
 import pytest
 from fixtures.fixture_model import (
     evaluate_waterbalance,
-<<<<<<< HEAD
     remove_exchange_file_references,
-=======
->>>>>>> c14fc5dc
     set_toml_file_tmodel,
     set_workdir_in_logging_config_file,
 )
@@ -76,7 +73,6 @@
 
     set_workdir_in_logging_config_file(output_config_path, tmp_path_dev)
     fill_para_sim_template(tmp_path_dev / "MetaSWAP", metaswap_lookup_table)
-<<<<<<< HEAD
 
     subprocess.run(
         [str(imod_coupler_exec_devel), toml_file_path],
@@ -156,10 +152,3 @@
         [str(imod_coupler_exec_devel), toml_file_path],
         check=True,
     )   """
-=======
-
-    subprocess.run(
-        [str(imod_coupler_exec_devel), toml_file_path],
-        check=True,
-    )
->>>>>>> c14fc5dc
