import shutil
import subprocess
from pathlib import Path
from typing import Dict, Set, Tuple

import pytest
from fixtures.fixture_model import (
    remove_exchange_file_references,
    run_waterbalance_script_on_tmodel,
    set_toml_file_tmodel,
    set_workdir_in_logging_config_file,
)
from pytest_cases import parametrize_with_cases
from test_utilities import fill_para_sim_template, numeric_csvfiles_equal

from imod_coupler.__main__ import run_coupler

sep = ";"

<<<<<<< HEAD
=======

@parametrize_with_cases(
    "tmodel_input_folder,files_to_skip,mf6_model_rootname,csv_reference_filename,tolerance_balance",
    prefix="case_tmodel_",
)
>>>>>>> 7fef9d2b
def test_run_tmodel(
    tmp_path_dev: Path,
    modflow_dll_devel: Path,
    dflowfm_dll: Path,
    metaswap_dll_devel: Path,
    metaswap_dll_dep_dir_devel: Path,
    metaswap_lookup_table: Path,
    reference_result_folder: Path,
    imod_coupler_exec_devel: Path,
    tmodel_input_folder: Path,
    files_to_skip: Set[str],
    mf6_model_rootname: str,
    csv_reference_filename: str,
    tolerance_balance: Dict[str, Tuple[float, float]],
) -> None:
    shutil.copytree(tmodel_input_folder, tmp_path_dev)

    toml_file_path = tmp_path_dev / "imod_coupler.toml"
    output_config_path = tmp_path_dev / "output_config.toml"

    set_toml_file_tmodel(
        toml_file_path,
        modflow_dll_devel,
        metaswap_dll_devel,
        metaswap_dll_dep_dir_devel,
        dflowfm_dll,
    )
<<<<<<< HEAD
=======
    remove_exchange_file_references(toml_file_path, files_to_skip)
>>>>>>> 7fef9d2b

    set_workdir_in_logging_config_file(output_config_path, tmp_path_dev)
    fill_para_sim_template(tmp_path_dev / "MetaSWAP", metaswap_lookup_table)

    subprocess.run(
        [imod_coupler_exec_devel, toml_file_path],
        check=True,
    )
    waterbalance_result = run_waterbalance_script_on_tmodel(
        tmp_path_dev, mf6_model_rootname
    )
<<<<<<< HEAD

    set_workdir_in_logging_config_file(output_config_path, tmp_path_dev)
    fill_para_sim_template(tmp_path_dev / "MetaSWAP", metaswap_lookup_table)
    subprocess.run(
        [imod_coupler_exec_devel, toml_file_path],
        check=True,
=======
    csv_reference_file = (
        reference_result_folder / "test_run_tmodel" / csv_reference_filename
>>>>>>> 7fef9d2b
    )
    if csv_reference_file.exists():
        assert numeric_csvfiles_equal(
            waterbalance_result,
            csv_reference_file,
            sep,
            tolerance_balance,
        )


@pytest.mark.maintenance
def test_run_tmodel_f_with_metamod(
    tmp_path_dev: Path,
    test_data_folder: Path,
    modflow_dll_devel: Path,
    metaswap_dll_devel: Path,
    metaswap_dll_dep_dir_devel: Path,
    metaswap_lookup_table: Path,
    reference_result_folder: Path,
    imod_coupler_exec_devel: Path,
) -> None:
    """
    this test runs t_model_f with the metamod driver (so without dflow)
    It can be used to compare the test results of the metamod simulation with the dfm_metamod simulation in which we disable
    all the dfm-related couplings.
    """

<<<<<<< HEAD
    set_toml_file_tmodel(
        toml_file_path,
        modflow_dll_devel,
        metaswap_dll_devel,
        metaswap_dll_dep_dir_devel,
    )

    fill_para_sim_template(tmp_path_dev / "MetaSWAP", metaswap_lookup_table)

    subprocess.run(
        [imod_coupler_exec_devel, toml_file_path],
        check=True,
    )


def test_run_tmodel_f_without_dflow(
    tmp_path_dev: Path,
    tmodel_f_input_folder: Path,
    modflow_dll_devel: Path,
    dflowfm_dll: Path,
    metaswap_dll_devel: Path,
    metaswap_dll_dep_dir_devel: Path,
    metaswap_lookup_table: Path,
    reference_result_folder: Path,
    imod_coupler_exec_devel: Path,
) -> None:
    """
    This test aims to remove all the exchanges that involve dflow, so that we can compare the result of
    the simulation with the metamod driver's result for the same setup.
    """
    shutil.copytree(tmodel_f_input_folder, tmp_path_dev)
    toml_file_path = tmp_path_dev / "imod_coupler.toml"
    output_config_path = tmp_path_dev / "output_config.toml"
=======
    tmodel_input_folder = test_data_folder / "t_model_f"
    shutil.copytree(tmodel_input_folder, tmp_path_dev)
    toml_file_path = tmp_path_dev / "metamod.toml"
>>>>>>> 7fef9d2b

    set_toml_file_tmodel(
        toml_file_path,
        modflow_dll_devel,
        metaswap_dll_devel,
        metaswap_dll_dep_dir_devel,
    )
<<<<<<< HEAD
    files_to_skip = {
        "msw_ponding_to_dfm_2d_dv_dmm",
        "dfm_2d_waterlevels_to_msw_h_dmm",
        "mf6_river2_to_dmf_1d_q_dmm",
        "mf6_drainage_to_dfm_1d_q_dmm",
        "msw_sprinkling_to_dfm_1d_q_dmm",
        "msw_runoff_to_dfm_1d_q_dmm",
        "mf6_river_to_dfm_1d_q_dmm",
        "dfm_1d_waterlevel_to_mf6_river_stage_dmm",
    }

    remove_exchange_file_references(toml_file_path, files_to_skip)
=======
>>>>>>> 7fef9d2b

    fill_para_sim_template(tmp_path_dev / "MetaSWAP", metaswap_lookup_table)

    subprocess.run(
        [imod_coupler_exec_devel, toml_file_path],
        check=True,
    )


def test_run_tmodel_f_without_dflow_with_sprinkling(
    tmp_path_dev: Path,
    tmodel_f_sprinkling_input_folder: Path,
    modflow_dll_devel: Path,
    dflowfm_dll: Path,
    metaswap_dll_devel: Path,
    metaswap_dll_dep_dir_devel: Path,
    metaswap_lookup_table: Path,
    reference_result_folder: Path,
    imod_coupler_exec_devel: Path,
) -> None:
    """
    This test aims to remove all the exchanges that involve dflow, so that we can compare the result of
    the simulation with the metamod driver's result for the same setup.
    """
    shutil.copytree(tmodel_f_sprinkling_input_folder, tmp_path_dev)

    toml_file_path = tmp_path_dev / "imod_coupler.toml"
    output_config_path = tmp_path_dev / "output_config.toml"

    set_toml_file_tmodel(
        toml_file_path,
        modflow_dll_devel,
        metaswap_dll_devel,
        metaswap_dll_dep_dir_devel,
        dflowfm_dll,
    )
    files_to_skip = {
        "msw_ponding_to_dfm_2d_dv_dmm",
        "dfm_2d_waterlevels_to_msw_h_dmm",
        "mf6_river2_to_dmf_1d_q_dmm",
        "mf6_drainage_to_dfm_1d_q_dmm",
        "msw_sprinkling_to_dfm_1d_q_dmm",
        "msw_runoff_to_dfm_1d_q_dmm",
        "mf6_river_to_dfm_1d_q_dmm",
        "dfm_1d_waterlevel_to_mf6_river_stage_dmm",
    }

    remove_exchange_file_references(toml_file_path, files_to_skip)

    set_workdir_in_logging_config_file(output_config_path, tmp_path_dev)
    fill_para_sim_template(tmp_path_dev / "MetaSWAP", metaswap_lookup_table)

    subprocess.run(
        [imod_coupler_exec_devel, toml_file_path],
        check=True,
    )<|MERGE_RESOLUTION|>--- conflicted
+++ resolved
@@ -17,14 +17,11 @@
 
 sep = ";"
 
-<<<<<<< HEAD
-=======
 
 @parametrize_with_cases(
     "tmodel_input_folder,files_to_skip,mf6_model_rootname,csv_reference_filename,tolerance_balance",
     prefix="case_tmodel_",
 )
->>>>>>> 7fef9d2b
 def test_run_tmodel(
     tmp_path_dev: Path,
     modflow_dll_devel: Path,
@@ -52,32 +49,22 @@
         metaswap_dll_dep_dir_devel,
         dflowfm_dll,
     )
-<<<<<<< HEAD
-=======
+
+    
     remove_exchange_file_references(toml_file_path, files_to_skip)
->>>>>>> 7fef9d2b
 
     set_workdir_in_logging_config_file(output_config_path, tmp_path_dev)
     fill_para_sim_template(tmp_path_dev / "MetaSWAP", metaswap_lookup_table)
 
     subprocess.run(
         [imod_coupler_exec_devel, toml_file_path],
-        check=True,
-    )
+        check=True,)
+    
     waterbalance_result = run_waterbalance_script_on_tmodel(
         tmp_path_dev, mf6_model_rootname
     )
-<<<<<<< HEAD
-
-    set_workdir_in_logging_config_file(output_config_path, tmp_path_dev)
-    fill_para_sim_template(tmp_path_dev / "MetaSWAP", metaswap_lookup_table)
-    subprocess.run(
-        [imod_coupler_exec_devel, toml_file_path],
-        check=True,
-=======
     csv_reference_file = (
         reference_result_folder / "test_run_tmodel" / csv_reference_filename
->>>>>>> 7fef9d2b
     )
     if csv_reference_file.exists():
         assert numeric_csvfiles_equal(
@@ -105,7 +92,10 @@
     all the dfm-related couplings.
     """
 
-<<<<<<< HEAD
+    tmodel_input_folder = test_data_folder / "t_model_f"
+    shutil.copytree(tmodel_input_folder, tmp_path_dev)
+    toml_file_path = tmp_path_dev / "metamod.toml"
+
     set_toml_file_tmodel(
         toml_file_path,
         modflow_dll_devel,
@@ -118,107 +108,4 @@
     subprocess.run(
         [imod_coupler_exec_devel, toml_file_path],
         check=True,
-    )
-
-
-def test_run_tmodel_f_without_dflow(
-    tmp_path_dev: Path,
-    tmodel_f_input_folder: Path,
-    modflow_dll_devel: Path,
-    dflowfm_dll: Path,
-    metaswap_dll_devel: Path,
-    metaswap_dll_dep_dir_devel: Path,
-    metaswap_lookup_table: Path,
-    reference_result_folder: Path,
-    imod_coupler_exec_devel: Path,
-) -> None:
-    """
-    This test aims to remove all the exchanges that involve dflow, so that we can compare the result of
-    the simulation with the metamod driver's result for the same setup.
-    """
-    shutil.copytree(tmodel_f_input_folder, tmp_path_dev)
-    toml_file_path = tmp_path_dev / "imod_coupler.toml"
-    output_config_path = tmp_path_dev / "output_config.toml"
-=======
-    tmodel_input_folder = test_data_folder / "t_model_f"
-    shutil.copytree(tmodel_input_folder, tmp_path_dev)
-    toml_file_path = tmp_path_dev / "metamod.toml"
->>>>>>> 7fef9d2b
-
-    set_toml_file_tmodel(
-        toml_file_path,
-        modflow_dll_devel,
-        metaswap_dll_devel,
-        metaswap_dll_dep_dir_devel,
-    )
-<<<<<<< HEAD
-    files_to_skip = {
-        "msw_ponding_to_dfm_2d_dv_dmm",
-        "dfm_2d_waterlevels_to_msw_h_dmm",
-        "mf6_river2_to_dmf_1d_q_dmm",
-        "mf6_drainage_to_dfm_1d_q_dmm",
-        "msw_sprinkling_to_dfm_1d_q_dmm",
-        "msw_runoff_to_dfm_1d_q_dmm",
-        "mf6_river_to_dfm_1d_q_dmm",
-        "dfm_1d_waterlevel_to_mf6_river_stage_dmm",
-    }
-
-    remove_exchange_file_references(toml_file_path, files_to_skip)
-=======
->>>>>>> 7fef9d2b
-
-    fill_para_sim_template(tmp_path_dev / "MetaSWAP", metaswap_lookup_table)
-
-    subprocess.run(
-        [imod_coupler_exec_devel, toml_file_path],
-        check=True,
-    )
-
-
-def test_run_tmodel_f_without_dflow_with_sprinkling(
-    tmp_path_dev: Path,
-    tmodel_f_sprinkling_input_folder: Path,
-    modflow_dll_devel: Path,
-    dflowfm_dll: Path,
-    metaswap_dll_devel: Path,
-    metaswap_dll_dep_dir_devel: Path,
-    metaswap_lookup_table: Path,
-    reference_result_folder: Path,
-    imod_coupler_exec_devel: Path,
-) -> None:
-    """
-    This test aims to remove all the exchanges that involve dflow, so that we can compare the result of
-    the simulation with the metamod driver's result for the same setup.
-    """
-    shutil.copytree(tmodel_f_sprinkling_input_folder, tmp_path_dev)
-
-    toml_file_path = tmp_path_dev / "imod_coupler.toml"
-    output_config_path = tmp_path_dev / "output_config.toml"
-
-    set_toml_file_tmodel(
-        toml_file_path,
-        modflow_dll_devel,
-        metaswap_dll_devel,
-        metaswap_dll_dep_dir_devel,
-        dflowfm_dll,
-    )
-    files_to_skip = {
-        "msw_ponding_to_dfm_2d_dv_dmm",
-        "dfm_2d_waterlevels_to_msw_h_dmm",
-        "mf6_river2_to_dmf_1d_q_dmm",
-        "mf6_drainage_to_dfm_1d_q_dmm",
-        "msw_sprinkling_to_dfm_1d_q_dmm",
-        "msw_runoff_to_dfm_1d_q_dmm",
-        "mf6_river_to_dfm_1d_q_dmm",
-        "dfm_1d_waterlevel_to_mf6_river_stage_dmm",
-    }
-
-    remove_exchange_file_references(toml_file_path, files_to_skip)
-
-    set_workdir_in_logging_config_file(output_config_path, tmp_path_dev)
-    fill_para_sim_template(tmp_path_dev / "MetaSWAP", metaswap_lookup_table)
-
-    subprocess.run(
-        [imod_coupler_exec_devel, toml_file_path],
-        check=True,
     )