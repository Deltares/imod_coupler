import shutil
import subprocess
from pathlib import Path

import pytest
from fixtures.fixture_model import (
    evaluate_waterbalance,
    remove_exchange_file_references,
    set_toml_file_tmodel,
    set_workdir_in_logging_config_file,
)
from test_utilities import fill_para_sim_template, numeric_csvfiles_equal

from imod_coupler.__main__ import run_coupler


def test_run_tmodel_no_sprinkling(
    tmp_path_dev: Path,
    tmodel_input_folder: Path,
    modflow_dll_devel: Path,
    dflowfm_dll: Path,
    metaswap_dll_devel: Path,
    metaswap_dll_dep_dir_devel: Path,
    metaswap_lookup_table: Path,
    reference_result_folder: Path,
    imod_coupler_exec_devel: Path,
) -> None:
    shutil.copytree(tmodel_input_folder, tmp_path_dev)

    toml_file_path = tmp_path_dev / "imod_coupler.toml"
    output_config_path = tmp_path_dev / "output_config.toml"

    set_toml_file_tmodel(
        toml_file_path,
        modflow_dll_devel,
        metaswap_dll_devel,
        metaswap_dll_dep_dir_devel,
        dflowfm_dll,
    )

    files_to_skip = {
        "mf6_msw_sprinkling_map",
        "mf6_msw_well_pkg",
    }
    remove_exchange_file_references(toml_file_path, files_to_skip)

    set_workdir_in_logging_config_file(output_config_path, tmp_path_dev)
    fill_para_sim_template(tmp_path_dev / "MetaSWAP", metaswap_lookup_table)

    subprocess.run(
        [str(imod_coupler_exec_devel), toml_file_path],
        check=True,
    )
    evaluate_waterbalance(tmp_path_dev, reference_result_folder, "T-MODEL-D.LST")


def test_run_tmodel_f_no_sprinkling(
    tmp_path_dev: Path,
    tmodel_f_input_folder: Path,
    modflow_dll_devel: Path,
    dflowfm_dll: Path,
    metaswap_dll_devel: Path,
    metaswap_dll_dep_dir_devel: Path,
    metaswap_lookup_table: Path,
    reference_result_folder: Path,
    imod_coupler_exec_devel: Path,
) -> None:
    shutil.copytree(tmodel_f_input_folder, tmp_path_dev)
    toml_file_path = tmp_path_dev / "imod_coupler.toml"
    output_config_path = tmp_path_dev / "output_config.toml"

    set_toml_file_tmodel(
        toml_file_path,
        modflow_dll_devel,
        metaswap_dll_devel,
        metaswap_dll_dep_dir_devel,
        dflowfm_dll,
    )

    files_to_skip = {
        "mf6_msw_sprinkling_map",
        "mf6_msw_well_pkg",
    }
    remove_exchange_file_references(toml_file_path, files_to_skip)
    set_workdir_in_logging_config_file(output_config_path, tmp_path_dev)
    fill_para_sim_template(tmp_path_dev / "MetaSWAP", metaswap_lookup_table)
<<<<<<< HEAD

    run_coupler(toml_file_path)
=======
>>>>>>> 65a04069
    subprocess.run(
        [str(imod_coupler_exec_devel), toml_file_path],
        check=True,
    )


@pytest.mark.maintenance
def test_run_tmodel_f_with_metamod(
    tmp_path_dev: Path,
    tmodel_f_input_folder: Path,
    modflow_dll_devel: Path,
    metaswap_dll_devel: Path,
    metaswap_dll_dep_dir_devel: Path,
    metaswap_lookup_table: Path,
    reference_result_folder: Path,
    imod_coupler_exec_devel: Path,
) -> None:
    """
    this test runs t_model_f with the metamod driver (so without dflow)
    It can be used to compare the test results of the metamod simulation with the dfm_metamod simulation in which we disable
    all the dfm-related couplings.
    """
    shutil.copytree(tmodel_f_input_folder, tmp_path_dev)
    toml_file_path = tmp_path_dev / "metamod.toml"

    set_toml_file_tmodel(
        toml_file_path,
        modflow_dll_devel,
        metaswap_dll_devel,
        metaswap_dll_dep_dir_devel,
    )

    fill_para_sim_template(tmp_path_dev / "MetaSWAP", metaswap_lookup_table)

    subprocess.run(
        [str(imod_coupler_exec_devel), toml_file_path],
        check=True,
    )


def test_run_tmodel_f_without_dflow(
    tmp_path_dev: Path,
    tmodel_f_input_folder: Path,
    modflow_dll_devel: Path,
    dflowfm_dll: Path,
    metaswap_dll_devel: Path,
    metaswap_dll_dep_dir_devel: Path,
    metaswap_lookup_table: Path,
    reference_result_folder: Path,
    imod_coupler_exec_devel: Path,
) -> None:
    """
    This test aims to remove all the exchanges that involve dflow, so that we can compare the result of
    the simulation with the metamod driver's result for the same setup.
    """
    shutil.copytree(tmodel_f_input_folder, tmp_path_dev)
    toml_file_path = tmp_path_dev / "imod_coupler.toml"
    output_config_path = tmp_path_dev / "output_config.toml"

    set_toml_file_tmodel(
        toml_file_path,
        modflow_dll_devel,
        metaswap_dll_devel,
        metaswap_dll_dep_dir_devel,
        dflowfm_dll,
    )
    files_to_skip = {
        "msw_ponding_to_dfm_2d_dv_dmm",
        "dfm_2d_waterlevels_to_msw_h_dmm",
        "mf6_river2_to_dmf_1d_q_dmm",
        "mf6_drainage_to_dfm_1d_q_dmm",
        "msw_sprinkling_to_dfm_1d_q_dmm",
        "msw_runoff_to_dfm_1d_q_dmm",
        "mf6_river_to_dfm_1d_q_dmm",
        "dfm_1d_waterlevel_to_mf6_river_stage_dmm",
        "mf6_msw_sprinkling_map",
        "mf6_msw_well_pkg",
    }

    remove_exchange_file_references(toml_file_path, files_to_skip)

    set_workdir_in_logging_config_file(output_config_path, tmp_path_dev)
    fill_para_sim_template(tmp_path_dev / "MetaSWAP", metaswap_lookup_table)

    subprocess.run(
        [str(imod_coupler_exec_devel), toml_file_path],
        check=True,
    )


def test_run_tmodel_f_without_dflow_with_sprinkling(
    tmp_path_dev: Path,
    tmodel_f_input_folder: Path,
    modflow_dll_devel: Path,
    dflowfm_dll: Path,
    metaswap_dll_devel: Path,
    metaswap_dll_dep_dir_devel: Path,
    metaswap_lookup_table: Path,
    reference_result_folder: Path,
    imod_coupler_exec_devel: Path,
) -> None:
    """
    This test aims to remove all the exchanges that involve dflow, so that we can compare the result of
    the simulation with the metamod driver's result for the same setup.
    """
    shutil.copytree(tmodel_f_input_folder, tmp_path_dev)
    toml_file_path = tmp_path_dev / "imod_coupler.toml"
    output_config_path = tmp_path_dev / "output_config.toml"

    set_toml_file_tmodel(
        toml_file_path,
        modflow_dll_devel,
        metaswap_dll_devel,
        metaswap_dll_dep_dir_devel,
        dflowfm_dll,
    )
    files_to_skip = {
        "msw_ponding_to_dfm_2d_dv_dmm",
        "dfm_2d_waterlevels_to_msw_h_dmm",
        "mf6_river2_to_dmf_1d_q_dmm",
        "mf6_drainage_to_dfm_1d_q_dmm",
        "msw_sprinkling_to_dfm_1d_q_dmm",
        "msw_runoff_to_dfm_1d_q_dmm",
        "mf6_river_to_dfm_1d_q_dmm",
        "dfm_1d_waterlevel_to_mf6_river_stage_dmm",
    }

    remove_exchange_file_references(toml_file_path, files_to_skip)

    set_workdir_in_logging_config_file(output_config_path, tmp_path_dev)
    fill_para_sim_template(tmp_path_dev / "MetaSWAP", metaswap_lookup_table)

    run_coupler(toml_file_path)<|MERGE_RESOLUTION|>--- conflicted
+++ resolved
@@ -84,11 +84,6 @@
     remove_exchange_file_references(toml_file_path, files_to_skip)
     set_workdir_in_logging_config_file(output_config_path, tmp_path_dev)
     fill_para_sim_template(tmp_path_dev / "MetaSWAP", metaswap_lookup_table)
-<<<<<<< HEAD
-
-    run_coupler(toml_file_path)
-=======
->>>>>>> 65a04069
     subprocess.run(
         [str(imod_coupler_exec_devel), toml_file_path],
         check=True,
@@ -170,7 +165,6 @@
 
     remove_exchange_file_references(toml_file_path, files_to_skip)
 
-    set_workdir_in_logging_config_file(output_config_path, tmp_path_dev)
     fill_para_sim_template(tmp_path_dev / "MetaSWAP", metaswap_lookup_table)
 
     subprocess.run(
