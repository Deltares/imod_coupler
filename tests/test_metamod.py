import os
import subprocess
from pathlib import Path
from typing import Tuple

import pytest
from imod.couplers.metamod import MetaMod
from imod.mf6 import open_cbc, open_hds
from numpy.testing import assert_array_almost_equal
from pytest_cases import parametrize_with_cases


<<<<<<< HEAD
@fixture(scope="function")
def coupled_mf6_model_storage_coefficient(
    coupled_mf6_model: Modflow6Simulation,
) -> Modflow6Simulation:

    gwf_model = coupled_mf6_model["GWF_1"]

    # Specific storage package
    sto_ds = gwf_model.pop("sto").dataset

    # Confined: S = Ss * b
    # Where 'S' is storage coefficient, 'Ss' specific
    # storage, and 'b' thickness.
    # https://en.wikipedia.org/wiki/Specific_storage

    dis_ds = gwf_model["dis"].dataset
    top = dis_ds["bottom"].shift(layer=1)
    top[0] = dis_ds["top"]
    b = top - dis_ds["bottom"]

    sto_ds["storage_coefficient"] = sto_ds["specific_storage"] * b
    sto_ds = sto_ds.drop_vars("specific_storage")

    gwf_model["sto"] = StorageCoefficient(**sto_ds)
    # reassign gwf model
    coupled_mf6_model["GWF_1"] = gwf_model

    return coupled_mf6_model


def case_sprinkling(
    coupled_mf6_model: Modflow6Simulation,
    prepared_msw_model: MetaSwapModel,
) -> MetaMod:

    return MetaMod(
        prepared_msw_model,
        coupled_mf6_model,
        mf6_rch_pkgkey="rch_msw",
        mf6_wel_pkgkey="wells_msw",
    )


def case_no_sprinkling(
    coupled_mf6_model: Modflow6Simulation,
    prepared_msw_model: MetaSwapModel,
) -> MetaMod:

    prepared_msw_model.pop("sprinkling")

    return MetaMod(
        prepared_msw_model,
        coupled_mf6_model,
        mf6_rch_pkgkey="rch_msw",
        mf6_wel_pkgkey=None,
    )


def case_storage_coefficient(
    coupled_mf6_model_storage_coefficient: Modflow6Simulation,
    prepared_msw_model: MetaSwapModel,
) -> MetaMod:

    return MetaMod(
        prepared_msw_model,
        coupled_mf6_model_storage_coefficient,
        mf6_rch_pkgkey="rch_msw",
        mf6_wel_pkgkey="wells_msw",
    )


def case_storage_coefficient_no_sprinkling(
    coupled_mf6_model_storage_coefficient: Modflow6Simulation,
    prepared_msw_model: MetaSwapModel,
) -> MetaMod:

    prepared_msw_model.pop("sprinkling")

    return MetaMod(
        prepared_msw_model,
        coupled_mf6_model_storage_coefficient,
        mf6_rch_pkgkey="rch_msw",
        mf6_wel_pkgkey=None,
    )


def cases_no_sprinkling(
    prepared_msw_model: MetaSwapModel,
    coupled_mf6_model: Modflow6Simulation,
    coupled_mf6_model_storage_coefficient: Modflow6Simulation,
) -> Tuple[MetaMod]:
    """
    Two MetaMod objects, both without sprinkling. One with specific storage, one
    with storage coefficient.
    """

    prepared_msw_model.pop("sprinkling")
    kwargs = dict(
        mf6_rch_pkgkey="rch_msw",
        mf6_wel_pkgkey=None,
    )

    metamod_ss = MetaMod(prepared_msw_model, coupled_mf6_model, **kwargs)

    metamod_sc = MetaMod(
        prepared_msw_model, coupled_mf6_model_storage_coefficient, **kwargs
    )

    return metamod_ss, metamod_sc


def cases_sprinkling(
    prepared_msw_model: MetaSwapModel,
    coupled_mf6_model: Modflow6Simulation,
    coupled_mf6_model_storage_coefficient: Modflow6Simulation,
) -> Tuple[MetaMod]:
    """
    Two MetaMod objects, both with sprinkling. One with specific storage, one
    with storage coefficient.
    """

    kwargs = dict(
        mf6_rch_pkgkey="rch_msw",
        mf6_wel_pkgkey="wells_msw",
    )

    metamod_ss = MetaMod(
        prepared_msw_model,
        coupled_mf6_model,
        **kwargs,
    )

    metamod_sc = MetaMod(
        prepared_msw_model,
        coupled_mf6_model_storage_coefficient,
        **kwargs,
    )

    return metamod_ss, metamod_sc


@pytest.fixture
def tmp_path_dev(
    tmp_path: Path,
) -> Path:
    return tmp_path / "develop"


@pytest.fixture
def tmp_path_reg(
    tmp_path: Path,
) -> Path:
    return tmp_path / "regression"


def mf6_output_files(path: Path) -> Tuple[Path]:
=======
def mf6_output_files(path: Path) -> Tuple[Path, Path, Path]:
>>>>>>> 086dcc66
    """return paths to Modflow 6 output files"""
    path_mf6 = path / "Modflow6" / "GWF_1"

    return path_mf6 / "GWF_1.hds", path_mf6 / "GWF_1.cbc", path_mf6 / "dis.dis.grb"


def test_lookup_table_present(metaswap_lookup_table: Path) -> None:
    assert metaswap_lookup_table.is_dir()


def test_metaswap_dll_devel_present(modflow_dll_devel: Path) -> None:
    assert modflow_dll_devel.is_file()


def test_metaswap_dll_regression_present(modflow_dll_regression: Path) -> None:
    assert modflow_dll_regression.is_file()


def test_modflow_dll_devel_present(modflow_dll_devel: Path) -> None:
    assert modflow_dll_devel.is_file()


def test_modflow_dll_regression_present(modflow_dll_regression: Path) -> None:
    assert modflow_dll_regression.is_file()


def test_metaswap_dll_dep_dir_devel_contains_dependencies(
    metaswap_dll_dep_dir_devel: Path,
) -> None:
    dep_dir_content = os.listdir(metaswap_dll_dep_dir_devel)
    expected_dependencies = (
        "fmpich2.dll",
        "mpich2mpi.dll",
        "mpich2nemesis.dll",
        "TRANSOL.dll",
    )

    for dependency in expected_dependencies:
        assert dependency in dep_dir_content


def test_metaswap_dll_dep_dir_regression_contains_dependencies(
    metaswap_dll_dep_dir_regression: Path,
) -> None:
    dep_dir_content = os.listdir(metaswap_dll_dep_dir_regression)
    expected_dependencies = (
        "fmpich2.dll",
        "mpich2mpi.dll",
        "mpich2nemesis.dll",
        "TRANSOL.dll",
    )

    for dependency in expected_dependencies:
        assert dependency in dep_dir_content


@parametrize_with_cases("metamod_model", prefix="failure_")
def test_metamod_failure(
    tmp_path_dev: Path,
    metamod_model: MetaMod,
    metaswap_dll_devel: Path,
    metaswap_dll_dep_dir_devel: Path,
    modflow_dll_devel: Path,
    imod_coupler_exec_devel: Path,
) -> None:
    """
    Test if coupled models run failed with the iMOD Coupler development version.
    """
    metamod_model.write(
        tmp_path_dev,
        modflow6_dll=modflow_dll_devel,
        metaswap_dll=metaswap_dll_devel,
        metaswap_dll_dependency=metaswap_dll_dep_dir_devel,
    )

    with pytest.raises(subprocess.CalledProcessError):
        subprocess.run(
            [imod_coupler_exec_devel, tmp_path_dev / metamod_model._toml_name],
            check=True,
        )


@parametrize_with_cases("metamod_model", prefix="case_")
def test_metamod_develop(
    tmp_path_dev: Path,
    metamod_model: MetaMod,
    metaswap_dll_devel: Path,
    metaswap_dll_dep_dir_devel: Path,
    modflow_dll_devel: Path,
    imod_coupler_exec_devel: Path,
) -> None:
    """
    Test if coupled models run with the iMOD Coupler development version.
    """
    metamod_model.write(
        tmp_path_dev,
        modflow6_dll=modflow_dll_devel,
        metaswap_dll=metaswap_dll_devel,
        metaswap_dll_dependency=metaswap_dll_dep_dir_devel,
    )

    subprocess.run(
        [imod_coupler_exec_devel, tmp_path_dev / metamod_model._toml_name], check=True
    )

    # Test if MetaSWAP output written
    assert len(list((tmp_path_dev / "MetaSWAP").glob("*/*.idf"))) == 1704

    # Test if Modflow6 output written
    headfile, cbcfile, _ = mf6_output_files(tmp_path_dev)

    assert headfile.exists()
    assert cbcfile.exists()
    # If computation failed, Modflow6 usually writes a headfile and cbcfile of 0
    # bytes.
    assert headfile.stat().st_size > 0
    assert cbcfile.stat().st_size > 0


@parametrize_with_cases("metamod_model", prefix="case_")
def test_metamod_regression(
    metamod_model: MetaMod,
    tmp_path_dev: Path,
    tmp_path_reg: Path,
    metaswap_dll_devel: Path,
    metaswap_dll_dep_dir_devel: Path,
    modflow_dll_devel: Path,
    metaswap_dll_regression: Path,
    metaswap_dll_dep_dir_regression: Path,
    modflow_dll_regression: Path,
    imod_coupler_exec_devel: Path,
    imod_coupler_exec_regression: Path,
) -> None:
    """
    Regression test if coupled models run with the iMOD Coupler development and
    regression version. Test if results are near equal.
    """

    metamod_model.write(
        tmp_path_dev,
        modflow6_dll=modflow_dll_devel,
        metaswap_dll=metaswap_dll_devel,
        metaswap_dll_dependency=metaswap_dll_dep_dir_devel,
    )

    subprocess.run(
        [imod_coupler_exec_devel, tmp_path_dev / metamod_model._toml_name], check=True
    )

    # Read Modflow 6 output
    headfile_dev, cbcfile_dev, grbfile_dev = mf6_output_files(tmp_path_dev)

    heads_dev = open_hds(headfile_dev, grbfile_dev)
    budgets_dev = open_cbc(cbcfile_dev, grbfile_dev)

    # Write model again, but now with paths to regression dll
    metamod_model.write(
        tmp_path_reg,
        modflow6_dll=modflow_dll_regression,
        metaswap_dll=metaswap_dll_regression,
        metaswap_dll_dependency=metaswap_dll_dep_dir_regression,
    )

    subprocess.run(
        [imod_coupler_exec_regression, tmp_path_reg / metamod_model._toml_name],
        check=True,
    )

    # Read Modflow 6 output
    headfile_reg, cbcfile_reg, grbfile_reg = mf6_output_files(tmp_path_reg)

    heads_reg = open_hds(headfile_reg, grbfile_reg)
    budgets_reg = open_cbc(cbcfile_reg, grbfile_reg)

    assert_array_almost_equal(heads_dev.compute(), heads_reg.compute(), decimal=8)

    assert budgets_dev.keys() == budgets_reg.keys()

    for varname in budgets_dev.keys():
        assert_array_almost_equal(
            budgets_dev[varname].compute(), budgets_reg[varname].compute(), decimal=8
        )


@parametrize_with_cases("metamod_ss,metamod_sc", prefix="cases_")
def test_metamodel_storage_options(
    metamod_ss: MetaMod,
    metamod_sc: MetaMod,
    tmp_path: Path,
    metaswap_dll_devel: Path,
    metaswap_dll_dep_dir_devel: Path,
    modflow_dll_devel: Path,
    imod_coupler_exec_devel: Path,
) -> None:
    """
    Test and compare two coupled models with the Modflow 6 storage specified as
    storage coefficient and as specific storage. Test if results are near equal.
    """

    tmp_path_sc = tmp_path / "storage_coefficient"
    tmp_path_ss = tmp_path / "specific_storage"

    metamod_ss.write(
        tmp_path_ss,
        modflow6_dll=modflow_dll_devel,
        metaswap_dll=metaswap_dll_devel,
        metaswap_dll_dependency=metaswap_dll_dep_dir_devel,
    )

    subprocess.run(
        [imod_coupler_exec_devel, tmp_path_ss / metamod_ss._toml_name], check=True
    )

    # Read Modflow 6 output
    headfile_ss, cbcfile_ss, grbfile_ss = mf6_output_files(tmp_path_ss)

    heads_ss = open_hds(headfile_ss, grbfile_ss)
    budgets_ss = open_cbc(cbcfile_ss, grbfile_ss)

    metamod_sc.write(
        tmp_path_sc,
        modflow6_dll=modflow_dll_devel,
        metaswap_dll=metaswap_dll_devel,
        metaswap_dll_dependency=metaswap_dll_dep_dir_devel,
    )

    subprocess.run(
        [imod_coupler_exec_devel, tmp_path_sc / metamod_sc._toml_name], check=True
    )

    # Read Modflow 6 output
    headfile_sc, cbcfile_sc, grbfile_sc = mf6_output_files(tmp_path_sc)

    heads_sc = open_hds(headfile_sc, grbfile_sc)
    budgets_sc = open_cbc(cbcfile_sc, grbfile_sc)

    assert_array_almost_equal(heads_sc.compute(), heads_ss.compute(), decimal=8)

    assert budgets_sc.keys() == budgets_ss.keys()

    for varname in budgets_sc.keys():
        assert_array_almost_equal(
            budgets_sc[varname].compute(), budgets_ss[varname].compute(), decimal=8
        )<|MERGE_RESOLUTION|>--- conflicted
+++ resolved
@@ -10,166 +10,7 @@
 from pytest_cases import parametrize_with_cases
 
 
-<<<<<<< HEAD
-@fixture(scope="function")
-def coupled_mf6_model_storage_coefficient(
-    coupled_mf6_model: Modflow6Simulation,
-) -> Modflow6Simulation:
-
-    gwf_model = coupled_mf6_model["GWF_1"]
-
-    # Specific storage package
-    sto_ds = gwf_model.pop("sto").dataset
-
-    # Confined: S = Ss * b
-    # Where 'S' is storage coefficient, 'Ss' specific
-    # storage, and 'b' thickness.
-    # https://en.wikipedia.org/wiki/Specific_storage
-
-    dis_ds = gwf_model["dis"].dataset
-    top = dis_ds["bottom"].shift(layer=1)
-    top[0] = dis_ds["top"]
-    b = top - dis_ds["bottom"]
-
-    sto_ds["storage_coefficient"] = sto_ds["specific_storage"] * b
-    sto_ds = sto_ds.drop_vars("specific_storage")
-
-    gwf_model["sto"] = StorageCoefficient(**sto_ds)
-    # reassign gwf model
-    coupled_mf6_model["GWF_1"] = gwf_model
-
-    return coupled_mf6_model
-
-
-def case_sprinkling(
-    coupled_mf6_model: Modflow6Simulation,
-    prepared_msw_model: MetaSwapModel,
-) -> MetaMod:
-
-    return MetaMod(
-        prepared_msw_model,
-        coupled_mf6_model,
-        mf6_rch_pkgkey="rch_msw",
-        mf6_wel_pkgkey="wells_msw",
-    )
-
-
-def case_no_sprinkling(
-    coupled_mf6_model: Modflow6Simulation,
-    prepared_msw_model: MetaSwapModel,
-) -> MetaMod:
-
-    prepared_msw_model.pop("sprinkling")
-
-    return MetaMod(
-        prepared_msw_model,
-        coupled_mf6_model,
-        mf6_rch_pkgkey="rch_msw",
-        mf6_wel_pkgkey=None,
-    )
-
-
-def case_storage_coefficient(
-    coupled_mf6_model_storage_coefficient: Modflow6Simulation,
-    prepared_msw_model: MetaSwapModel,
-) -> MetaMod:
-
-    return MetaMod(
-        prepared_msw_model,
-        coupled_mf6_model_storage_coefficient,
-        mf6_rch_pkgkey="rch_msw",
-        mf6_wel_pkgkey="wells_msw",
-    )
-
-
-def case_storage_coefficient_no_sprinkling(
-    coupled_mf6_model_storage_coefficient: Modflow6Simulation,
-    prepared_msw_model: MetaSwapModel,
-) -> MetaMod:
-
-    prepared_msw_model.pop("sprinkling")
-
-    return MetaMod(
-        prepared_msw_model,
-        coupled_mf6_model_storage_coefficient,
-        mf6_rch_pkgkey="rch_msw",
-        mf6_wel_pkgkey=None,
-    )
-
-
-def cases_no_sprinkling(
-    prepared_msw_model: MetaSwapModel,
-    coupled_mf6_model: Modflow6Simulation,
-    coupled_mf6_model_storage_coefficient: Modflow6Simulation,
-) -> Tuple[MetaMod]:
-    """
-    Two MetaMod objects, both without sprinkling. One with specific storage, one
-    with storage coefficient.
-    """
-
-    prepared_msw_model.pop("sprinkling")
-    kwargs = dict(
-        mf6_rch_pkgkey="rch_msw",
-        mf6_wel_pkgkey=None,
-    )
-
-    metamod_ss = MetaMod(prepared_msw_model, coupled_mf6_model, **kwargs)
-
-    metamod_sc = MetaMod(
-        prepared_msw_model, coupled_mf6_model_storage_coefficient, **kwargs
-    )
-
-    return metamod_ss, metamod_sc
-
-
-def cases_sprinkling(
-    prepared_msw_model: MetaSwapModel,
-    coupled_mf6_model: Modflow6Simulation,
-    coupled_mf6_model_storage_coefficient: Modflow6Simulation,
-) -> Tuple[MetaMod]:
-    """
-    Two MetaMod objects, both with sprinkling. One with specific storage, one
-    with storage coefficient.
-    """
-
-    kwargs = dict(
-        mf6_rch_pkgkey="rch_msw",
-        mf6_wel_pkgkey="wells_msw",
-    )
-
-    metamod_ss = MetaMod(
-        prepared_msw_model,
-        coupled_mf6_model,
-        **kwargs,
-    )
-
-    metamod_sc = MetaMod(
-        prepared_msw_model,
-        coupled_mf6_model_storage_coefficient,
-        **kwargs,
-    )
-
-    return metamod_ss, metamod_sc
-
-
-@pytest.fixture
-def tmp_path_dev(
-    tmp_path: Path,
-) -> Path:
-    return tmp_path / "develop"
-
-
-@pytest.fixture
-def tmp_path_reg(
-    tmp_path: Path,
-) -> Path:
-    return tmp_path / "regression"
-
-
-def mf6_output_files(path: Path) -> Tuple[Path]:
-=======
 def mf6_output_files(path: Path) -> Tuple[Path, Path, Path]:
->>>>>>> 086dcc66
     """return paths to Modflow 6 output files"""
     path_mf6 = path / "Modflow6" / "GWF_1"
 
