--- conflicted
+++ resolved
@@ -19,56 +19,6 @@
 
 def test_lookup_table_present(metaswap_lookup_table: Path) -> None:
     assert metaswap_lookup_table.is_dir()
-
-
-<<<<<<< HEAD
-@parametrize_with_cases("metamod_model", prefix="failure_")
-def test_metamod_failure(
-=======
-def test_metaswap_dll_devel_present(modflow_dll_devel: Path) -> None:
-    assert modflow_dll_devel.is_file()
-
-
-def test_metaswap_dll_regression_present(modflow_dll_regression: Path) -> None:
-    assert modflow_dll_regression.is_file()
-
-
-def test_modflow_dll_devel_present(modflow_dll_devel: Path) -> None:
-    assert modflow_dll_devel.is_file()
-
-
-def test_modflow_dll_regression_present(modflow_dll_regression: Path) -> None:
-    assert modflow_dll_regression.is_file()
-
-
-def test_metaswap_dll_dep_dir_devel_contains_dependencies(
-    metaswap_dll_dep_dir_devel: Path,
-) -> None:
-    dep_dir_content = os.listdir(metaswap_dll_dep_dir_devel)
-    expected_dependencies = (
-        "fmpich2.dll",
-        "mpich2mpi.dll",
-        "mpich2nemesis.dll",
-        "TRANSOL.dll",
-    )
-
-    for dependency in expected_dependencies:
-        assert dependency in dep_dir_content
-
-
-def test_metaswap_dll_dep_dir_regression_contains_dependencies(
-    metaswap_dll_dep_dir_regression: Path,
-) -> None:
-    dep_dir_content = os.listdir(metaswap_dll_dep_dir_regression)
-    expected_dependencies = (
-        "fmpich2.dll",
-        "mpich2mpi.dll",
-        "mpich2nemesis.dll",
-        "TRANSOL.dll",
-    )
-
-    for dependency in expected_dependencies:
-        assert dependency in dep_dir_content
 
 
 @parametrize_with_cases("metamod_model", prefix="fail_write_")
@@ -96,7 +46,6 @@
 
 @parametrize_with_cases("metamod_model", prefix="fail_run_")
 def test_metamod_run_failure(
->>>>>>> 813acc39
     tmp_path_dev: Path,
     metamod_model: MetaMod,
     metaswap_dll_devel: Path,
