--- conflicted
+++ resolved
@@ -94,15 +94,12 @@
         working_directory=tmp_path_dev,
     )
     mf6wrapper.initialize()
-<<<<<<< HEAD
-=======
     mf6_river = Mf6River(
         mf6_wrapper=mf6wrapper,
         mf6_flowmodel_key="GWF_1",
         mf6_pkg_key="Oosterschelde",
     )
 
->>>>>>> b09a0a22
     mf6wrapper.prepare_time_step(0.0)
     mf6wrapper.prepare_solve(1)
 
