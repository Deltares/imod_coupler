--- conflicted
+++ resolved
@@ -58,14 +58,7 @@
 ) -> RibaMetaMod:
     mf6_modelname, mf6_model = get_mf6_gwf_modelnames(mf6_bucket_model)[0]
     mf6_active_river_packages = get_mf6_river_packagenames(mf6_model)
-<<<<<<< HEAD
-    basin_definition = create_basin_definition(
-        ribasim_bucket_model.basin.node,
-        buffersize=10.0,
-    )
-=======
     basin_definition = create_basin_definition(ribasim_bucket_model, buffersize=100.0)
->>>>>>> 82bd0af4
     mf6_bucket_model = add_rch_package(mf6_bucket_model)
     mf6_bucket_model = add_well_package(mf6_bucket_model)
 
