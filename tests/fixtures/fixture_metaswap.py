from pathlib import Path

import numpy as np
import pandas as pd
import pytest_cases
import xarray as xr
from imod import mf6, msw
from numpy import nan

from .common import get_times, grid_sizes


def metaswap_model(
    times: list[pd.date_range],
    area: xr.DataArray,
    active: xr.DataArray,
    dis: mf6.StructuredDiscretization,
    unsaturated_database: str,
) -> msw.MetaSwapModel:
    # fmt: on
    msw_grid = xr.ones_like(active, dtype=float)

    precipitation = msw_grid.expand_dims(time=times[:-1])
    evapotranspiration = msw_grid.expand_dims(time=times[:-1]) * 10.0
    if "layer" in msw_grid.coords:
        precipitation = precipitation.drop_vars("layer")
        evapotranspiration = evapotranspiration.drop_vars("layer")

    # Vegetation
    day_of_year = np.arange(1, 367)
    vegetation_index = np.arange(1, 4)

    coords = {"day_of_year": day_of_year, "vegetation_index": vegetation_index}

    soil_cover = xr.DataArray(
        data=np.zeros(day_of_year.shape + vegetation_index.shape),
        coords=coords,
        dims=("day_of_year", "vegetation_index"),
    )
    soil_cover[132:254, :] = 1.0
    leaf_area_index = soil_cover * 3

    vegetation_factor = xr.zeros_like(soil_cover)
    vegetation_factor[132:142, :] = 0.7
    vegetation_factor[142:152, :] = 0.9
    vegetation_factor[152:162, :] = 1.0
    vegetation_factor[162:192, :] = 1.2
    vegetation_factor[192:244, :] = 1.1
    vegetation_factor[244:254, :] = 0.7

    # Landuse
    landuse_index = np.arange(1, 4)
    names = ["grassland", "maize", "potatoes"]

    coords = {"landuse_index": landuse_index}

    landuse_names = xr.DataArray(data=names, coords=coords, dims=("landuse_index",))
    vegetation_index_da = xr.DataArray(
        data=vegetation_index, coords=coords, dims=("landuse_index",)
    )
    lu = xr.ones_like(vegetation_index_da, dtype=float)

    # Initiate model
    msw_model = msw.MetaSwapModel(unsaturated_database=unsaturated_database)
    msw_model["grid"] = msw.GridData(
        area,
        xr.full_like(area, 1, dtype=int),
        xr.full_like(area, 1.0, dtype=float),
        xr.full_like(active, dis["top"], dtype=float),  # surfrace level
        xr.full_like(active, 1, dtype=int),
        active,
    )

    msw_model["ic"] = msw.InitialConditionsRootzonePressureHead(initial_pF=2.2)

    # Meteo
    msw_model["meteo_grid"] = msw.MeteoGrid(precipitation, evapotranspiration)
    msw_model["mapping_prec"] = msw.PrecipitationMapping(precipitation)
    msw_model["mapping_evt"] = msw.EvapotranspirationMapping(precipitation * 1.5)

    # Sprinkling
    msw_model["sprinkling"] = msw.Sprinkling(
<<<<<<< HEAD
#       max_abstraction_groundwater=xr.full_like(msw_grid, 0.0),
#       max_abstraction_surfacewater=xr.full_like(
#           msw_grid, 0.02 * (20 * 20)
#       ),  # 20 mm/d
        max_abstraction_groundwater=xr.full_like(area, 0.0),
        max_abstraction_surfacewater=xr.full_like(
            area, 0.02 * (20 * 20)
        ),  # 20 mm/d
=======
        max_abstraction_groundwater=xr.full_like(area, 0.0),
        max_abstraction_surfacewater=xr.full_like(area, 0.02 * (20 * 20)),  # 20 mm/d
>>>>>>> ace122b3
    )

    # Ponding
    msw_model["ponding"] = msw.Ponding(
        ponding_depth=xr.full_like(area, 0.0),
        runon_resistance=xr.full_like(area, 1.0),
        runoff_resistance=xr.full_like(area, 1.0),
    )

    # Scaling Factors
    msw_model["scaling"] = msw.ScalingFactors(
        scale_soil_moisture=xr.full_like(area, 1.0),
        scale_hydraulic_conductivity=xr.full_like(area, 1.0),
        scale_pressure_head=xr.full_like(area, 1.0),
        depth_perched_water_table=xr.full_like(msw_grid, 1.0),
    )

    # Infiltration
    msw_model["infiltration"] = msw.Infiltration(
        infiltration_capacity=xr.full_like(area, 1.0),
        downward_resistance=xr.full_like(area, -9999.0),
        upward_resistance=xr.full_like(area, -9999.0),
        bottom_resistance=xr.full_like(msw_grid, -9999.0),
        extra_storage_coefficient=xr.full_like(msw_grid, 0.1),
    )

    # Vegetation
    msw_model["crop_factors"] = msw.AnnualCropFactors(
        soil_cover=soil_cover,
        leaf_area_index=leaf_area_index,
        interception_capacity=xr.zeros_like(soil_cover),
        vegetation_factor=vegetation_factor,
        interception_factor=xr.ones_like(soil_cover),
        bare_soil_factor=xr.ones_like(soil_cover),
        ponding_factor=xr.ones_like(soil_cover),
    )

    # Landuse options
    msw_model["landuse_options"] = msw.LanduseOptions(
        landuse_name=landuse_names,
        vegetation_index=vegetation_index_da,
        jarvis_o2_stress=xr.ones_like(lu),
        jarvis_drought_stress=xr.ones_like(lu),
        feddes_p1=xr.full_like(lu, 99.0),
        feddes_p2=xr.full_like(lu, 99.0),
        feddes_p3h=lu * [-2.0, -4.0, -3.0],
        feddes_p3l=lu * [-8.0, -5.0, -5.0],
        feddes_p4=lu * [-80.0, -100.0, -100.0],
        feddes_t3h=xr.full_like(lu, 5.0),
        feddes_t3l=xr.full_like(lu, 1.0),
        threshold_sprinkling=lu * [-8.0, -5.0, -5.0],
        fraction_evaporated_sprinkling=xr.full_like(lu, 0.05),
        gift=xr.full_like(lu, 20.0),
        gift_duration=xr.full_like(lu, 0.25),
        rotational_period=lu * [10, 7, 7],
        start_sprinkling_season=lu * [120, 180, 150],
        end_sprinkling_season=lu * [230, 230, 240],
        interception_option=xr.ones_like(lu, dtype=int),
        interception_capacity_per_LAI=xr.zeros_like(lu),
        interception_intercept=xr.ones_like(lu),
    )

    # Metaswap Mappings
    msw_model["mod2svat"] = msw.CouplerMapping()

    # Output Control
    msw_model["oc_idf"] = msw.IdfMapping(area, -9999.0)
    msw_model["oc_var"] = msw.VariableOutputControl()
    msw_model["oc_time"] = msw.TimeOutputControl(time=times)

    return msw_model


def make_msw_model(idomain: xr.DataArray) -> msw.MetaSwapModel:
    times = get_times()
    unsaturated_database = "./unsat_database"

    x, y, layer, dx, dy, dz = grid_sizes()
    subunit = [0, 1]

    top = 0.0
    bottom = top - xr.DataArray(np.cumsum(dz), coords={"layer": layer}, dims="layer")

    # fmt: off
    relative_area = xr.DataArray(
        np.array(
            [
                [[0.5, 0.5, 0.5, 0.5, 0.5],
                 [nan, nan, nan, nan, nan],
                 [1.0, 1.0, 1.0, 1.0, 1.0]],

                [[0.5, 0.5, 0.5, 0.5, 0.5],
                 [1.0, 1.0, 1.0, 1.0, 1.0],
                 [nan, nan, nan, nan, nan]],
            ]
        ),
        dims=("subunit", "y", "x"),
        coords={"subunit": subunit, "y": y, "x": x, "dx": dx, "dy": dy}
    )

    area = relative_area * dx * -dy

    active = xr.DataArray(
        np.array(
            [[False, True, True, True, True],
             [False, True, True, True, True],
             [False, True, True, True, True]]),
        dims=("y", "x"),
        coords={"y": y, "x": x}
    )

    # Clip off 
    modflow_active = idomain.sel(layer=1, drop=True).astype(bool)

    area = area.where(modflow_active)
    active = active & modflow_active

    dis = mf6.StructuredDiscretization(idomain=idomain, top=top, bottom=bottom)

    return metaswap_model(times,area,active,dis,unsaturated_database)


@pytest_cases.fixture(scope="function")
def prepared_msw_model(
    active_idomain: xr.DataArray,
    metaswap_lookup_table: Path,
) -> msw.MetaSwapModel:
    msw_model = make_msw_model(active_idomain)
    # Override unsat_svat_path with path from environment
    msw_model.simulation_settings["unsa_svat_path"] = (
        msw_model._render_unsaturated_database_path(metaswap_lookup_table)
    )

    return msw_model


@pytest_cases.fixture(scope="function")
def prepared_msw_model_inactive(
    inactive_idomain: xr.DataArray,
    metaswap_lookup_table: Path,
) -> msw.MetaSwapModel:
    msw_model = make_msw_model(inactive_idomain)
    # Override unsat_svat_path with path from environment
    msw_model.simulation_settings["unsa_svat_path"] = (
        msw_model._render_unsaturated_database_path(metaswap_lookup_table)
    )

    return msw_model<|MERGE_RESOLUTION|>--- conflicted
+++ resolved
@@ -80,19 +80,8 @@
 
     # Sprinkling
     msw_model["sprinkling"] = msw.Sprinkling(
-<<<<<<< HEAD
-#       max_abstraction_groundwater=xr.full_like(msw_grid, 0.0),
-#       max_abstraction_surfacewater=xr.full_like(
-#           msw_grid, 0.02 * (20 * 20)
-#       ),  # 20 mm/d
-        max_abstraction_groundwater=xr.full_like(area, 0.0),
-        max_abstraction_surfacewater=xr.full_like(
-            area, 0.02 * (20 * 20)
-        ),  # 20 mm/d
-=======
         max_abstraction_groundwater=xr.full_like(area, 0.0),
         max_abstraction_surfacewater=xr.full_like(area, 0.02 * (20 * 20)),  # 20 mm/d
->>>>>>> ace122b3
     )
 
     # Ponding
