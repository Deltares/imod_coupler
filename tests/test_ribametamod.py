--- conflicted
+++ resolved
@@ -1,22 +1,16 @@
 from collections.abc import Callable
 from pathlib import Path
 
-<<<<<<< HEAD
 import numpy as np
-=======
 import pandas as pd
->>>>>>> f2cc28ae
 import pytest
 from imod.msw import MetaSwapModel
 from primod.ribametamod import RibaMetaMod
 from pytest_cases import parametrize_with_cases
 
-<<<<<<< HEAD
 from imod_coupler.drivers.ribametamod.exchange import ExchangeBalance
-=======
 msw_outputlabel_ponding: str = "        Pssw(m3)"
 msw_outputlabel_swsprinkling: str = "   ts2dfmput(m3)"
->>>>>>> f2cc28ae
 
 
 @pytest.mark.xdist_group(name="ribasim")
@@ -120,7 +114,9 @@
     assert tot_svat_test[msw_outputlabel_swsprinkling].equals(
         tot_svat_reference[msw_outputlabel_swsprinkling]
     )
-<<<<<<< HEAD
+    assert tot_svat_test[msw_outputlabel_ponding].equals(
+        tot_svat_reference[msw_outputlabel_ponding]
+    )
     msw_model.write(
         tmp_path_dev / "metaswap"
     )  # the RibaMetaMod should do this eventually
@@ -218,9 +214,4 @@
     with pytest.raises(
         ValueError, match="Invalid realised values: found shortage for positive demand"
     ):
-        exchange.compute_realised(realised)
-=======
-    assert tot_svat_test[msw_outputlabel_ponding].equals(
-        tot_svat_reference[msw_outputlabel_ponding]
-    )
->>>>>>> f2cc28ae
+        exchange.compute_realised(realised)