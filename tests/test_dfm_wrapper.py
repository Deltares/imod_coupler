--- conflicted
+++ resolved
@@ -3,16 +3,15 @@
 
 import numpy as np
 from dfm_test_initialization import set_dfm_path
-<<<<<<< HEAD
 from numpy.testing import assert_array_equal
-=======
->>>>>>> b30305db
 
 from imod_coupler.drivers.dfm_metamod.dfm_wrapper import DfmWrapper
 
 
-<<<<<<< HEAD
-    dflowfm_dll_devel: Path,
+def test_get_river_stage(
+    tmodel_input_folder: Path,
+    dflowfm_dll_regression: Path,
+    tmp_path_reg: Path,
 ) -> None:
     shutil.copytree(tmodel_input_folder / "dflow-fm", tmp_path_reg)
     set_dfm_path(dflowfm_dll_regression)
@@ -54,17 +53,13 @@
 
 
 def test_get_cumulative_fluxes_1d_nodes(
-=======
-def test_get_river_stage(
->>>>>>> b30305db
     tmodel_input_folder: Path,
     dflowfm_dll_regression: Path,
     tmp_path_reg: Path,
 ) -> None:
-<<<<<<< HEAD
 
     shutil.copytree(tmodel_input_folder / "dflow-fm", tmp_path_reg)
-
+    set_dfm_path(dflowfm_dll_regression)
     bmiwrapper = DfmWrapper(engine="dflowfm", configfile=tmp_path_reg / "FlowFM.mdu")
 
     bmiwrapper.initialize()
@@ -79,29 +74,9 @@
     np.testing.assert_allclose(cumul_fluxes, 0)
 
 
+
+
 def test_get_1d_river_fluxes(
-    tmodel_input_folder: Path,
-    dflowfm_dll_regression: Path,
-    tmp_path_reg: Path,
-) -> None:
-
-    shutil.copytree(tmodel_input_folder / "dflow-fm", tmp_path_reg)
-    set_dfm_path(dflowfm_dll_regression)
-
-    bmiwrapper = DfmWrapper(engine="dflowfm", configfile=tmp_path_reg / "FlowFM.mdu")
-
-    bmiwrapper.initialize()
-    bmiwrapper.update()
-    fluxes = bmiwrapper.get_1d_river_fluxes()
-    bmiwrapper.finalize()
-    assert fluxes is not None
-    assert len(fluxes) == 20
-    # @TODO
-    # check if these fluxes are supposed to be zero
-    np.testing.assert_allclose(fluxes, 0)
-
-    
-def test_set_1d_river_fluxes(
     tmodel_input_folder: Path,
     dflowfm_dll_regression: Path,
     tmp_path_reg: Path,
@@ -126,33 +101,6 @@
     np.testing.assert_allclose(fluxes, new_fluxes)
 
 
-
-    assert water_levels_1d is None
-
-
-
-def test_get_snapped_flownode(
-    prepared_dflowfm_model: FMModel,
-    dflowfm_dll_devel: Path,
-    dflowfm_initial_inputfiles_folder: Path,
-) -> None:
-
-    prepared_dflowfm_model.save(recurse=True)
-
-    set_dfm_path(dflowfm_dll_devel)
-    copy_inputfiles(
-        dflowfm_initial_inputfiles_folder, prepared_dflowfm_model.filepath.parent
-    )
-=======
-    shutil.copytree(tmodel_input_folder / "dflow-fm", tmp_path_reg)
-    set_dfm_path(dflowfm_dll_regression)
->>>>>>> b30305db
-
-    bmiwrapper = DfmWrapper(engine="dflowfm", configfile=tmp_path_reg / "FlowFM.mdu")
-
-    bmiwrapper.initialize()
-<<<<<<< HEAD
-    input_node_x = np.array([150.0, 150.0, 450.0])
 def test_set_1d_river_fluxes(
     tmodel_input_folder: Path,
     dflowfm_dll_regression: Path,
@@ -174,94 +122,26 @@
     bmiwrapper.finalize()
     assert new_fluxes is not None
     np.testing.assert_allclose(fluxes, new_fluxes)
-    input_node_y = np.array([150.0, 250.0, 250.0])
-    flownode_ids = bmiwrapper.get_snapped_flownode(input_node_x, input_node_y)
-    bmiwrapper.finalize()
-
-    excepted_flownode_ids = np.array([1, 2, 8])
-    assert_array_equal(
-        flownode_ids,
-        excepted_flownode_ids,
-    )
-=======
-    bmiwrapper.update()
-    water_levels_1d = bmiwrapper.get_waterlevels_1d()
-    bmiwrapper.finalize()
-
-    assert water_levels_1d is not None
-    assert len(water_levels_1d) == 20
-    reference_result = np.array(
-        [
-            10.05267912,
-            10.05255347,
-            10.05247691,
-            10.05241757,
-            10.05239327,
-            10.05244195,
-            10.05224224,
-            10.05142698,
-            10.0504504,
-            10.04934978,
-            10.04812866,
-            10.04687276,
-            10.04610396,
-            9.133569,
-            9.13208469,
-            9.11029247,
-            9.05359345,
-            9.0,
-            10.05325025,
-            10.05244195,
-        ]
-    )
-    np.testing.assert_almost_equal(water_levels_1d, reference_result)
 
 
-def test_get_cumulative_fluxes_1d_nodes(
-    tmodel_input_folder: Path,
-    dflowfm_dll_regression: Path,
-    tmp_path_reg: Path,
+
+
+def test_get_snapped_flownode(
+    prepared_dflowfm_model: FMModel,
+    dflowfm_dll_devel: Path,
+    dflowfm_initial_inputfiles_folder: Path,
 ) -> None:
 
-    shutil.copytree(tmodel_input_folder / "dflow-fm", tmp_path_reg)
-    set_dfm_path(dflowfm_dll_regression)
+    prepared_dflowfm_model.save(recurse=True)
 
-    bmiwrapper = DfmWrapper(engine="dflowfm", configfile=tmp_path_reg / "FlowFM.mdu")
-
-    bmiwrapper.initialize()
-    bmiwrapper.update()
-
-    cumul_fluxes = bmiwrapper.get_cumulative_fluxes_1d_nodes()
-    bmiwrapper.finalize()
-    assert cumul_fluxes is not None
-    assert len(cumul_fluxes) == 20
-    # @TODO
-    # check if these cumulative fluxes are supposed to be zero
-    np.testing.assert_allclose(cumul_fluxes, 0)
-
-
-def test_get_1d_river_fluxes(
-    tmodel_input_folder: Path,
-    dflowfm_dll_regression: Path,
-    tmp_path_reg: Path,
-) -> None:
-
-    shutil.copytree(tmodel_input_folder / "dflow-fm", tmp_path_reg)
-    set_dfm_path(dflowfm_dll_regression)
+    set_dfm_path(dflowfm_dll_devel)
 
     bmiwrapper = DfmWrapper(engine="dflowfm", configfile=tmp_path_reg / "FlowFM.mdu")
 
     bmiwrapper.initialize()
     bmiwrapper.update()
     fluxes = bmiwrapper.get_1d_river_fluxes()
-    bmiwrapper.finalize()
-    assert fluxes is not None
-    assert len(fluxes) == 20
-    # @TODO
-    # check if these fluxes are supposed to be zero
-    np.testing.assert_allclose(fluxes, 0)
-
-
+  )
 def test_set_1d_river_fluxes(
     tmodel_input_folder: Path,
     dflowfm_dll_regression: Path,
@@ -283,4 +163,20 @@
     bmiwrapper.finalize()
     assert new_fluxes is not None
     np.testing.assert_allclose(fluxes, new_fluxes)
->>>>>>> b30305db
+    
+
+    shutil.copytree(tmodel_input_folder / "dflow-fm", tmp_path_reg)
+    set_dfm_path(dflowfm_dll_regression)
+
+    bmiwrapper = DfmWrapper(engine="dflowfm", configfile=tmp_path_reg / "FlowFM.mdu")
+
+    bmiwrapper.initialize()
+    bmiwrapper.update()
+    fluxes = bmiwrapper.get_1d_river_fluxes()
+    assert fluxes is not None
+    fluxes[:] = 20
+    bmiwrapper.set_1d_river_fluxes(fluxes)
+    new_fluxes = bmiwrapper.get_1d_river_fluxes()
+    bmiwrapper.finalize()
+    assert new_fluxes is not None
+    np.testing.assert_allclose(fluxes, new_fluxes)