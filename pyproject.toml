[build-system]
requires = ["setuptools>=61"]
build-backend = "setuptools.build_meta"

[project]
name = "imod_coupler"
description = "iMOD Coupler can be used to couple hydrological kernels"
readme = "README.md"
authors = [
    { name = "Julian Hofer", email = "Julian.Hofer@deltares.nl" },
    { name = "Martijn Russcher", email = "Martijn.Russcher@deltares.nl" },
    { name = "Robert Leander", email = "Robert.Leander@deltares.nl" },
    { name = "Joeri van Engelen", email = "Joeri.vanEngelen@deltares.nl" },
    { name = "Luit Jan Slooten", email = "LuitJan.Slooten@deltares.nl" },
    { name = "Huite Bootsma", email = "Huite.Bootsma@deltares.nl" },
]
license = { text = "MIT" }
classifiers = [
    "Intended Audience :: Science/Research",
    "Topic :: Scientific/Engineering :: Hydrology",
]
requires-python = ">=3.10"
dependencies = [
<<<<<<< HEAD
    "h5netcdf",
=======
    "loguru",
    "netcdf4",
>>>>>>> 32e499b1
    "numpy",
    "pydantic",
    "ribasim_api",
    "scipy",
    "tomli-w",
    "tomli",
    "xmipy",
]
dynamic = ["version"]

[tool.setuptools]
zip-safe = true

[tool.setuptools.dynamic]
version = { attr = "imod_coupler.__version__" }

[tool.setuptools.packages.find]
include = ["imod_coupler"]

[tool.setuptools.package-data]
"imod_coupler" = ["py.typed"]

[project.scripts]
imodc = "imod_coupler.__main__:main"

[project.urls]
Source = "https://github.com/Deltares/imod_coupler"

[tool.ruff]
select = ["E", "F", "NPY", "PD", "C4", "I"]
ignore = ["E501", "PD901"]
fixable = ["I"]

[tool.mypy]
plugins = "pydantic.mypy"<|MERGE_RESOLUTION|>--- conflicted
+++ resolved
@@ -21,12 +21,8 @@
 ]
 requires-python = ">=3.10"
 dependencies = [
-<<<<<<< HEAD
     "h5netcdf",
-=======
     "loguru",
-    "netcdf4",
->>>>>>> 32e499b1
     "numpy",
     "pydantic",
     "ribasim_api",
