--- conflicted
+++ resolved
@@ -180,20 +180,16 @@
     ) -> NDArray[np.float64]:
         raise NotImplementedError('API package does not support "get_flux"')
 
-<<<<<<< HEAD
     def set_flux_estimate(
         self,
         head: NDArray[np.float64],
     ) -> None:
         raise NotImplementedError('API package does not support "set_flux_extimate"')
 
-=======
->>>>>>> 6616b330
     @property
     def n_bound(self) -> int:
         return len(self.rhs)
 
-<<<<<<< HEAD
     @property
     def water_level(self) -> NDArray[np.float64]:
         return np.nan * np.ones(self.n_bound)
@@ -201,9 +197,6 @@
     @property
     def q_estimate(self) -> NDArray[np.float64]:
         return np.nan * np.ones(self.n_bound)
-
-=======
->>>>>>> 6616b330
 
 class Mf6HeadBoundary(Mf6Boundary):
     head: NDArray[np.float64]
