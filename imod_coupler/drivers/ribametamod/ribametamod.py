"""Ribamod: the coupling between MetaSWAP and MODFLOW 6

description:

"""

from __future__ import annotations

from collections import ChainMap
from collections.abc import Sequence
from typing import Any

import numpy as np
from loguru import logger
from numpy.typing import NDArray
from ribasim_api import RibasimApi

from imod_coupler.config import BaseConfig
from imod_coupler.drivers.driver import Driver
from imod_coupler.drivers.ribametamod.config import Coupling, RibaMetaModConfig
from imod_coupler.drivers.ribametamod.exchange import CoupledExchangeBalance
from imod_coupler.drivers.ribametamod.mapping import SetMapping
from imod_coupler.kernelwrappers.mf6_wrapper import (
    Mf6Api,
    Mf6Drainage,
    Mf6River,
    Mf6Wrapper,
)
from imod_coupler.kernelwrappers.msw_wrapper import MswWrapper
from imod_coupler.logging.exchange_collector import ExchangeCollector


class RibaMetaMod(Driver):
    """The driver coupling Ribasim, MetaSWAP and MODFLOW 6"""

    base_config: BaseConfig  # the parsed information from the configuration file
    ribametamod_config: RibaMetaModConfig  # the parsed information from the configuration file specific to Ribametamod
    coupling: Coupling  # the coupling information

    timing: bool  # true, when timing is enabled
    mf6: Mf6Wrapper  # the MODFLOW 6 kernel
    ribasim: RibasimApi  # the Ribasim kernel
    msw: MswWrapper  # the MetaSWAP kernel
    has_metaswap: bool  # configured with or without metaswap
    exchange: CoupledExchangeBalance  # deals with exchanges to Ribasim

    max_iter: NDArray[Any]  # max. nr outer iterations in MODFLOW kernel
    delt_gw: float  # time step from MODFLOW 6 (leading)
    delt_sw: float  # surface water time step from MetaSWAP (leading)

    mf6_head: NDArray[Any]  # the hydraulic head array in the coupled model
    mf6_recharge: NDArray[Any]  # the coupled recharge array from the RCH package
    mf6_recharge_nodes: NDArray[Any]  # node selection of rch nodes
    mf6_storage: NDArray[Any]  # the specific storage array (ss)
    mf6_has_sc1: bool  # when true, specific storage in mf6 is given as a storage coefficient (sc1)
    mf6_area: NDArray[Any]  # cell area (size:nodes)
    mf6_top: NDArray[Any]  # top of cell (size:nodes)
    mf6_bot: NDArray[Any]  # bottom of cell (size:nodes)

    enable_sprinkling_groundwater: bool
    enable_sprinkling_surface_water: bool

    mf6_active_river_packages: dict[str, Mf6River]
    mf6_active_river_api_packages: dict[str, Mf6Api]
    mf6_passive_river_packages: dict[str, Mf6River]
    mf6_active_drainage_packages: dict[str, Mf6Drainage]
    mf6_passive_drainage_packages: dict[str, Mf6Drainage]
    # ChainMaps
    mf6_river_packages: ChainMap[str, Mf6River]
    mf6_drainage_packages: ChainMap[str, Mf6Drainage]

    # Ribasim variables
    ribasim_level: NDArray[Any]
    ribasim_infiltration: NDArray[Any]
    ribasim_drainage: NDArray[Any]
    ribasim_volume: NDArray[Any]

    # MetaSWAP variables
    mf6_sprinkling_wells: NDArray[Any]  # the well data for coupled extractions
    msw_head: NDArray[Any]  # internal MetaSWAP groundwater head
    msw_volume: NDArray[Any]  # unsaturated zone flux (as a volume!)
    msw_storage: NDArray[Any]  # MetaSWAP storage coefficients (MODFLOW's sc1)
    msw_sprinkling_demand_sec: NDArray[
        Any
    ]  # MetaSWAP sprinkling demand for surface water
    msw_ponding_flux_sec: NDArray[Any]  # MetaSWAP ponding flux to surface water

    # Mapping tables
    mapping: SetMapping  # TODO: Ribasim: allow more than 1:N

    def __init__(self, base_config: BaseConfig, ribametamod_config: RibaMetaModConfig):
        """Constructs the `RibaMetaMod` object"""
        self.base_config = base_config
        self.ribametamod_config = ribametamod_config
        self.coupling = ribametamod_config.coupling[
            0
        ]  # Adapt as soon as we have multimodel support
        self.enable_sprinkling_groundwater = False
        self.enable_sprinkling_surface_water = False

    def initialize(self) -> None:
        self.mf6 = Mf6Wrapper(
            lib_path=self.ribametamod_config.kernels.modflow6.dll,
            lib_dependency=self.ribametamod_config.kernels.modflow6.dll_dep_dir,
            working_directory=self.ribametamod_config.kernels.modflow6.work_dir,
            timing=self.base_config.timing,
        )
        if self.ribametamod_config.kernels.ribasim is not None:
            self.ribasim = RibasimApi(
                lib_path=self.ribametamod_config.kernels.ribasim.dll,
                lib_dependency=self.ribametamod_config.kernels.ribasim.dll_dep_dir,
                timing=self.base_config.timing,
            )
            self.has_ribasim = True
        else:
            self.has_ribasim = False

        if (
            self.ribametamod_config.kernels.metaswap is not None
            and self.coupling.mf6_msw_node_map is not None
        ):
            self.msw = MswWrapper(
                lib_path=self.ribametamod_config.kernels.metaswap.dll,
                lib_dependency=self.ribametamod_config.kernels.metaswap.dll_dep_dir,
                working_directory=self.ribametamod_config.kernels.metaswap.work_dir,
                timing=self.base_config.timing,
            )
            self.has_metaswap = True
        else:
            self.has_metaswap = False

        # Print output to stdout
        self.mf6.set_int("ISTDOUTTOFILE", 0)
        self.mf6.initialize()
        self.current_time = self.get_current_time()
        ribasim_config_file = ""
        if self.has_ribasim and self.ribametamod_config.kernels.ribasim is not None:
            ribasim_config_file = str(
                self.ribametamod_config.kernels.ribasim.config_file
            )
            self.ribasim.init_julia()
            self.ribasim.initialize(ribasim_config_file)
        if self.has_metaswap:
            self.msw.initialize()
            if self.has_ribasim:
                self.msw.initialize_surface_water_component()

        self.log_version()

        if self.coupling.output_config_file is not None:
            self.exchange_logger = ExchangeCollector.from_file(
                self.coupling.output_config_file
            )
        else:
            self.exchange_logger = ExchangeCollector()
        self.couple()

    def log_version(self) -> None:
        logger.info(f"MODFLOW version: {self.mf6.get_version()}")
        if self.has_ribasim:
            logger.info(f"Ribasim version: {self.ribasim.get_version()}")
        if self.has_metaswap:
            logger.info(f"MetaSWAP version: {self.msw.get_version()}")

    def couple_ribasim(self, mf6_flowmodel_key: str) -> ChainMap[str, Any]:
        arrays: ChainMap[str, Any] = ChainMap()
        if self.has_ribasim:
            # Get all MODFLOW 6 pointers, relevant for coupling with Ribasim
            self.mf6_active_river_packages = self.mf6.get_rivers_packages(
                mf6_flowmodel_key, list(self.coupling.mf6_active_river_packages.keys())
            )
            self.mf6_active_river_api_packages = self.get_api_packages(
                mf6_flowmodel_key, list(self.coupling.mf6_active_river_packages.keys())
            )
            self.mf6_passive_river_packages = self.mf6.get_rivers_packages(
                mf6_flowmodel_key, list(self.coupling.mf6_passive_river_packages.keys())
            )
            self.mf6_active_drainage_packages = self.mf6.get_drainage_packages(
                mf6_flowmodel_key,
                list(self.coupling.mf6_active_drainage_packages.keys()),
            )
            self.mf6_passive_drainage_packages = self.mf6.get_drainage_packages(
                mf6_flowmodel_key,
                list(self.coupling.mf6_passive_drainage_packages.keys()),
            )
            self.mf6_river_packages = ChainMap(
                self.mf6_active_river_packages, self.mf6_passive_river_packages
            )
            self.mf6_drainage_packages = ChainMap(
                self.mf6_active_drainage_packages, self.mf6_passive_drainage_packages
            )
            self.mf6_active_packages = ChainMap(
                self.mf6_active_river_packages, self.mf6_active_drainage_packages
            )  # type: ignore
            # Get all Ribasim pointers, relevant for coupling with MODFLOW 6
            self.ribasim_infiltration = self.ribasim.get_value_ptr("basin.infiltration")
            self.ribasim_drainage = self.ribasim.get_value_ptr("basin.drainage")
            self.ribasim_infiltration_sum = self.ribasim.get_value_ptr(
                "basin.infiltration_integrated"
            )
            self.ribasim_drainage_sum = self.ribasim.get_value_ptr(
                "basin.drainage_integrated"
            )
            self.ribasim_level = self.ribasim.get_value_ptr("basin.level")
            self.ribasim_storage = self.ribasim.get_value_ptr("basin.storage")
            self.ribasim_user_demand = self.ribasim.get_value_ptr("user_demand.demand")
            self.ribasim_user_realized = self.ribasim.get_value_ptr(
                "user_demand.realized"
            )
            self.subgrid_level = self.ribasim.get_value_ptr("basin.subgrid_level")

            # add to return ChainMap
            arrays.update(
                ChainMap[str, Any](
                    self.mf6_river_packages,
                    self.mf6_drainage_packages,
                    {
                        "ribasim_nbasin": len(self.ribasim_level),
                        "ribasim_nuser": len(self.ribasim_user_realized),
                        "ribasim_nsubgrid": len(self.subgrid_level),
                    },
                )
            )
        return arrays

    def couple_metaswap(self) -> dict[str, Any]:
        arrays: dict[str, Any] = {}
        if self.has_metaswap:
            # Get all MODFLOW 6 pointers, relevant for coupling with MetaSWAP
            self.mf6_recharge = self.mf6.get_recharge(
                self.coupling.mf6_model, self.coupling.mf6_msw_recharge_pkg
            )
            self.mf6_recharge_nodes = self.mf6.get_recharge_nodes(
                self.coupling.mf6_model, self.coupling.mf6_msw_recharge_pkg
            )
            self.mf6_storage = self.mf6.get_storage(self.coupling.mf6_model)
            self.mf6_has_sc1 = self.mf6.has_sc1(self.coupling.mf6_model)
            self.mf6_area = self.mf6.get_area(self.coupling.mf6_model)
            self.mf6_top = self.mf6.get_top(self.coupling.mf6_model)
            self.mf6_bot = self.mf6.get_bot(self.coupling.mf6_model)
            # Get all MetaSWAP pointers, relevant for coupling with MODLFOW 6
            self.msw_head = self.msw.get_head_ptr()
            self.msw_volume = self.msw.get_volume_ptr()
            self.msw_storage = self.msw.get_storage_ptr()
            # add to return dict
            arrays["msw_head"] = self.msw_head
            arrays["msw_volume"] = self.msw_volume
            arrays["msw_storage"] = self.msw_storage
            arrays["mf6_recharge"] = self.mf6_recharge
            arrays["mf6_head"] = self.mf6_head
            arrays["mf6_storage"] = self.mf6_storage
            arrays["mf6_has_sc1"] = self.mf6_has_sc1
            arrays["mf6_area"] = self.mf6_area
            arrays["mf6_top"] = self.mf6_top
            arrays["mf6_bot"] = self.mf6_bot

            if self.coupling.mf6_msw_sprinkling_map_groundwater is not None:
                self.enable_sprinkling_groundwater = True
                assert self.coupling.mf6_msw_well_pkg is not None  # mypy
                self.mf6_sprinkling_wells = self.mf6.get_well(
                    self.coupling.mf6_model, self.coupling.mf6_msw_well_pkg
                )
                arrays["mf6_sprinkling_wells"] = self.mf6_sprinkling_wells

            # Get all MetaSWAP pointers, relevant for coupling with Ribasim
            if self.has_ribasim:
                self.msw_ponding = self.msw.get_surfacewater_ponding_allocation_ptr()
                self.delt_sw = self.msw.get_sw_time_step()
                # add to return dict
                arrays["ribmsw_nbound"] = np.size(
                    self.msw.get_surfacewater_ponding_allocation_ptr()
                )
        return arrays

    def couple(self) -> None:
        """Couple Modflow, MetaSWAP and Ribasim"""
        self.max_iter = self.mf6.max_iter()
        mf6_flowmodel_key = self.coupling.mf6_model
        self.mf6_head = self.mf6.get_head(mf6_flowmodel_key)

        # get all relevant pointers
        modrib_arrays = self.couple_ribasim(mf6_flowmodel_key)
        modribmsw_arrays = self.couple_metaswap()

        # set mappings
        self.mapping = SetMapping(
            self.coupling,
            ChainMap(
                modrib_arrays,
                modribmsw_arrays,
            ),
            self.has_metaswap,
            self.has_ribasim,
            (
                self.msw.working_directory / "mod2svat.inp"
                if self.has_metaswap
                else None
            ),
        )

        if self.has_ribasim:
            if self.has_metaswap:
                if self.coupling.rib_msw_sprinkling_map_surface_water is not None:
                    self.enable_sprinkling_surface_water = True
                    self.ribasim_user_demand = self.ribasim.get_value_ptr(
                        "user_demand.demand"
                    )
                    modribmsw_arrays["rib_sprinkling_demand"] = self.ribasim_user_demand
                    n_users = np.shape(self.mapping.msw2rib["sw_sprinkling"])[0]
                    n_priorities = np.size(self.ribasim_user_demand) // n_users
                    self.ribasim_user_demand.resize(n_users, n_priorities)
                    self.ribasim_userprio = self.ribasim_user_demand.copy().reshape(
                        n_users, n_priorities
                    )
                    self.ribasim_userprio[self.ribasim_userprio > 1] = 1.0
                    # number of priorities non-zero elements for each NON-MASKED user, i.e. metaswap sprinkling
                    nprio_per_target = (
                        1 - self.mapping.msw2rib["sw_sprinkling_mask"]
                    ) * self.ribasim_userprio.sum(axis=1)

                    # gather 1-based indices of users with more than one entry into a list
                    too_many = np.where(nprio_per_target > 1)[0] + 1

                    # if this list is not empty ...
                    if np.size(too_many) > 0:
                        raise ValueError(
                            f"More than one priority set for basins {np.array2string(too_many)}"
                        )

                    self.ribasim_user_realised = self.ribasim.get_value_ptr(
                        "user_demand.realized"
                    )
                    if self.ribasim_user_realised is not None:
                        self.realised_fractions_swspr: NDArray[np.float64] = (
                            np.full_like(self.ribasim_user_realised, 0.0)
                        )

                    modribmsw_arrays["rib_sprinkling_realised"] = (
                        self.ribasim_user_realised
                    )

            # Set exchange-class to handle all exchanges to Ribasim Basins
            self.exchange = CoupledExchangeBalance(
                shape=self.ribasim_infiltration.size,
                labels=self.exchange_labels(),
                mf6_river_packages=self.mf6_river_packages,
                mf6_drainage_packages=self.mf6_drainage_packages,
                mf6_active_river_api_packages=self.mf6_active_river_api_packages,
                mapping=self.mapping,
                ribasim_infiltration=self.ribasim_infiltration,
                ribasim_drainage=self.ribasim_drainage,
                exchange_logger=self.exchange_logger,
            )

    def update_ribasim_metaswap(self) -> None:
        self.subtimesteps_sw = range(1, int(self.delt_gw / self.delt_sw) + 1)
        self.msw.prepare_time_step_noSW(self.delt_gw)
        for timestep_sw in self.subtimesteps_sw:
            self.msw.prepare_surface_water_time_step(timestep_sw)
            self.exchange.add_ponding_msw(self.delt_sw, self.msw_ponding)
            if self.enable_sprinkling_surface_water:
                self.exchange_sprinkling_demand_msw2rib(self.delt_sw)
                self.ribasim_user_realised[:] = (
                    0.0  # reset cummulative for the next timestep
                )
            # exchange summed volumes to Ribasim
            self.exchange.to_ribasim()
            # update Ribasim per delt_sw
            self.current_time += self.delt_sw
            self.ribasim.update_until(days_to_seconds(self.current_time))
            # get realised values on wateruser nodes
            if self.enable_sprinkling_surface_water:
                self.exchange_sprinkling_flux_realised_msw2rib(self.delt_sw)
        self.msw.finish_surface_water_time_step(timestep_sw)

    def update_ribasim(self) -> None:
        # exchange summed volumes to Ribasim
        self.exchange.to_ribasim()
        # update Ribasim per delt_gw
        self.ribasim.update_until(days_to_seconds(self.get_current_time()))

    def update(self) -> None:
        if self.has_metaswap:
            self.exchange_mod2msw()

        self.mf6.prepare_time_step(0.0)
        self.delt_gw = self.mf6.get_time_step()

        if self.has_ribasim:
            self.exchange_rib2mod()

        if self.has_ribasim:
<<<<<<< HEAD
            # get realised values on basin boundary nodes and exchange correction flux
            realised_basin_nodes = self.exchange.demand  # dummy value for now
            self.exchange.to_modflow(realised_basin_nodes)
            self.exchange.log_demands(self.get_current_time())
=======
            if self.has_metaswap:
                self.update_ribasim_metaswap()
            else:
                self.update_ribasim()
            self.ribasim_drainage_sum -= self.ribasim_infiltration_sum
            self.exchange.to_modflow(
                self.ribasim_drainage_sum / days_to_seconds(self.delt_gw)
            )
>>>>>>> f7f12971

        # do the MODFLOW-MetaSWAP timestep
        if self.has_metaswap:
            self.solve_modflow6_metaswap()
        else:
            self.solve_modflow()
        self.mf6.finalize_time_step()
        if self.has_metaswap:
            self.msw.finalize_time_step()

    def solve_modflow(self) -> None:
        self.mf6.prepare_solve(1)
        for kiter in range(1, self.max_iter + 1):
            has_converged = self.do_modflow_iter(1)
            if has_converged:
                logger.debug(f"MF6 converged in {kiter} iterations")
                break
        self.mf6.finalize_solve(1)

    def solve_modflow6_metaswap(self) -> None:
        self.mf6.prepare_solve(1)
        for kiter in range(1, self.max_iter + 1):
            has_converged = self.do_modflow6_metaswap_iter(1)
            if has_converged:
                logger.debug(f"MF6-MSW converged in {kiter} iterations")
                break
        self.mf6.finalize_solve(1)

    def do_modflow_iter(self, sol_id: int) -> bool:
        """Execute a single iteration"""
        has_converged = self.mf6.solve(sol_id)
        return has_converged

    def do_modflow6_metaswap_iter(self, sol_id: int) -> bool:
        """Execute a single iteration"""
        self.msw.prepare_solve(0)
        self.msw.solve(0)
        self.exchange_msw2mod()
        has_converged = self.mf6.solve(sol_id)
        self.exchange_mod2msw()
        self.msw.finalize_solve(0)
        return has_converged

    def finalize(self) -> None:
        self.mf6.finalize()
        if self.has_ribasim:
            self.ribasim.finalize()
            self.ribasim.shutdown_julia()
        self.exchange_logger.finalize()

    def exchange_rib2mod(self) -> None:
        self.ribasim.update_subgrid_level()
        # zeros exchange-arrays, Ribasim pointers and API-packages
        self.exchange.reset()
        # exchange stage and compute flux estimates over MODFLOW 6 timestep
        self.exchange_stage_rib2mod()
        self.exchange.add_flux_estimate_mod(self.delt_gw, self.mf6_head)
        self.ribasim_infiltration_sum[:] = 0.0
        self.ribasim_drainage_sum[:] = 0.0

    def exchange_sprinkling_demand_msw2rib(self, delt: float) -> None:
        # flux demand from metaswap sprinkling to Ribasim (demand)
<<<<<<< HEAD
        if self.enable_sprinkling_surface_water:
            self.msw_sprinkling_demand_sec = (
                self.msw.get_surfacewater_sprinking_demand_ptr() / days_to_seconds(delt)
            )

            ribasim_sprinkling_demand_sec = self.mapping.msw2rib["sw_sprinkling"].dot(
                self.msw_sprinkling_demand_sec
            )[:]
            self.ribasim_infiltration += np.where(
                ribasim_sprinkling_demand_sec > 0, ribasim_sprinkling_demand_sec, 0
            )
            self.ribasim_drainage += np.where(
                ribasim_sprinkling_demand_sec < 0, -ribasim_sprinkling_demand_sec, 0
            )
            self.exchange_logger.log_exchange(
                ("sprinkling_demand"),
                ribasim_sprinkling_demand_sec,
                self.current_time,
            )

    def exchange_sprinkling_flux_realised_msw2rib(
        self, realised_fractions: NDArray[np.float64]
    ) -> None:
        # realised flux from Ribasim to metaswap
        if self.enable_sprinkling_surface_water:
            msw_sprinkling_realised = self.msw.get_surfacewater_sprinking_realised_ptr()
            # map fractions back to the shape of MetaSWAP array
            msw_sprfrac_realised = self.mapping.msw2rib["sw_sprinkling"].T.dot(
                realised_fractions
            )
            # multiply fractions with demands
            msw_sprinkling_realised[:] = (
                (self.msw_sprinkling_demand_sec * days_to_seconds(self.delt_gw))
                * msw_sprfrac_realised
            )[:]
            self.exchange_logger.log_exchange(
                ("sprinkling_realised"),
                msw_sprinkling_realised,
                self.current_time,
            )
=======
        self.msw_sprinkling_demand_sec = (
            self.msw.get_surfacewater_sprinking_demand_ptr() / days_to_seconds(delt)
        )
        mapped = self.mapping.msw2rib["sw_sprinkling"].dot(
            self.msw_sprinkling_demand_sec
        )
        masked = self.mapping.msw2rib["sw_sprinkling_mask"]
        self.ribasim_user_demand[:] = (
            masked[:, np.newaxis] * self.ribasim_user_demand[:]
        )
        self.ribasim_user_demand[:] += mapped[:, np.newaxis] * self.ribasim_userprio
        return

    def exchange_sprinkling_flux_realised_msw2rib(self, delt: float) -> None:
        msw_sprinkling_realised = self.msw.get_surfacewater_sprinking_realised_ptr()

        nonzero = self.ribasim_user_realised > 0.0
        self.realised_fractions_swspr[:] = 0.0
        self.realised_fractions_swspr[nonzero] = (
            self.ribasim_user_realised[nonzero]
            / days_to_seconds(delt)
            / self.ribasim_user_demand.sum(axis=1).flatten()[nonzero]
        )
        msw_sprfrac_realised = (
            self.realised_fractions_swspr * self.mapping.msw2rib["sw_sprinkling"]
        )
        msw_sprinkling_realised[:] = (
            (self.msw_sprinkling_demand_sec * days_to_seconds(self.delt_sw))
            * msw_sprfrac_realised
        )[:]
        self.ribasim_user_realised[:] = 0.0  # reset cummulative for the next timestep
>>>>>>> f7f12971

    def exchange_stage_rib2mod(self) -> None:
        # Mypy refuses to understand this ChainMap for some reason.
        # ChainMaps work fine in other places...
        for key, package in self.mf6_active_packages.items():
            package.update_bottom_minimum()
            package.set_water_level(
                self.mapping.mask_rib2mod[key] * package.water_level
                + self.mapping.map_rib2mod_stage[key].dot(self.subgrid_level)
            )
            self.exchange_logger.log_exchange(
                ("stage_" + key), package.stage, self.get_current_time()
            )

    def exchange_msw2mod(self) -> None:
        """Exchange Metaswap to Modflow"""
        self.mf6_storage[:] = (
            self.mapping.msw2mod["storage_mask"][:] * self.mf6_storage[:]
            + self.mapping.msw2mod["storage"].dot(self.msw_storage)[:]
        )
        self.exchange_logger.log_exchange(
            "mf6_storage", self.mf6_storage, self.get_current_time()
        )
        self.exchange_logger.log_exchange(
            "msw_storage", self.msw_storage, self.get_current_time()
        )
        # Set recharge
        self.mf6_recharge[:] = (
            self.mapping.msw2mod["recharge_mask"][:] * self.mf6_recharge[:]
            + self.mapping.msw2mod["recharge"].dot(self.msw_volume)[:] / self.delt_gw
        ) / self.mf6_area[self.mf6_recharge_nodes - 1]

        if self.enable_sprinkling_groundwater:
            self.mf6_sprinkling_wells[:] = (
                self.mapping.msw2mod["gw_sprinkling_mask"][:]
                * self.mf6_sprinkling_wells[:]
                + self.mapping.msw2mod["gw_sprinkling"].dot(self.msw_volume)[:]
                / self.delt_gw
            )

    def exchange_mod2msw(self) -> None:
        """Exchange Modflow to Metaswap"""
        self.msw_head[:] = (
            self.mapping.mod2msw["head_mask"][:] * self.msw_head[:]
            + self.mapping.mod2msw["head"].dot(self.mf6_head)[:]
        )

    def exchange_labels(self) -> list[str]:
        exchange_labels = []
        if self.has_metaswap:
            exchange_labels.append("sw_ponding")
        if self.has_ribasim:
            exchange_labels.extend(list(self.mf6_active_river_packages.keys()))
            exchange_labels.extend(list(self.mf6_passive_river_packages.keys()))
            exchange_labels.extend(list(self.mf6_active_drainage_packages.keys()))
            exchange_labels.extend(list(self.mf6_passive_drainage_packages.keys()))
        return exchange_labels

    def get_current_time(self) -> float:
        return self.mf6.get_current_time()

    def get_end_time(self) -> float:
        return self.mf6.get_end_time()

    def report_timing_totals(self) -> None:
        total_mf6 = self.mf6.report_timing_totals()
        total_ribasim = self.ribasim.report_timing_totals()
        total_msw = self.msw.report_timing_totals()
        total = total_mf6 + total_ribasim + total_msw
        logger.info(f"Total elapsed time in numerical kernels: {total:0.4f} seconds")

    def get_api_packages(
        self, mf6_flowmodel_key: str, mf6_active_river_packages: Sequence[str]
    ) -> dict[str, Mf6Api]:
        api_packages = self.mf6.get_api_packages(
            mf6_flowmodel_key, ["api_" + key for key in mf6_active_river_packages]
        )
        return_labels = [key.replace("api_", "") for key in api_packages.keys()]
        return_values = api_packages.values()
        return dict(zip(return_labels, return_values))


def days_to_seconds(day: float) -> float:
    return day * 86400<|MERGE_RESOLUTION|>--- conflicted
+++ resolved
@@ -390,12 +390,6 @@
             self.exchange_rib2mod()
 
         if self.has_ribasim:
-<<<<<<< HEAD
-            # get realised values on basin boundary nodes and exchange correction flux
-            realised_basin_nodes = self.exchange.demand  # dummy value for now
-            self.exchange.to_modflow(realised_basin_nodes)
-            self.exchange.log_demands(self.get_current_time())
-=======
             if self.has_metaswap:
                 self.update_ribasim_metaswap()
             else:
@@ -404,7 +398,7 @@
             self.exchange.to_modflow(
                 self.ribasim_drainage_sum / days_to_seconds(self.delt_gw)
             )
->>>>>>> f7f12971
+            self.exchange.log_demands(self.get_current_time())
 
         # do the MODFLOW-MetaSWAP timestep
         if self.has_metaswap:
@@ -467,60 +461,21 @@
 
     def exchange_sprinkling_demand_msw2rib(self, delt: float) -> None:
         # flux demand from metaswap sprinkling to Ribasim (demand)
-<<<<<<< HEAD
-        if self.enable_sprinkling_surface_water:
-            self.msw_sprinkling_demand_sec = (
-                self.msw.get_surfacewater_sprinking_demand_ptr() / days_to_seconds(delt)
-            )
-
-            ribasim_sprinkling_demand_sec = self.mapping.msw2rib["sw_sprinkling"].dot(
-                self.msw_sprinkling_demand_sec
-            )[:]
-            self.ribasim_infiltration += np.where(
-                ribasim_sprinkling_demand_sec > 0, ribasim_sprinkling_demand_sec, 0
-            )
-            self.ribasim_drainage += np.where(
-                ribasim_sprinkling_demand_sec < 0, -ribasim_sprinkling_demand_sec, 0
-            )
+        self.msw_sprinkling_demand_sec = (
+            self.msw.get_surfacewater_sprinking_demand_ptr() / days_to_seconds(delt)
+        )
+        mapped = self.mapping.msw2rib["sw_sprinkling"].dot(
+            self.msw_sprinkling_demand_sec
+        )
+        masked = self.mapping.msw2rib["sw_sprinkling_mask"]
+        self.ribasim_user_demand[:] = (
+            masked[:, np.newaxis] * self.ribasim_user_demand[:]
+        )
             self.exchange_logger.log_exchange(
                 ("sprinkling_demand"),
                 ribasim_sprinkling_demand_sec,
                 self.current_time,
             )
-
-    def exchange_sprinkling_flux_realised_msw2rib(
-        self, realised_fractions: NDArray[np.float64]
-    ) -> None:
-        # realised flux from Ribasim to metaswap
-        if self.enable_sprinkling_surface_water:
-            msw_sprinkling_realised = self.msw.get_surfacewater_sprinking_realised_ptr()
-            # map fractions back to the shape of MetaSWAP array
-            msw_sprfrac_realised = self.mapping.msw2rib["sw_sprinkling"].T.dot(
-                realised_fractions
-            )
-            # multiply fractions with demands
-            msw_sprinkling_realised[:] = (
-                (self.msw_sprinkling_demand_sec * days_to_seconds(self.delt_gw))
-                * msw_sprfrac_realised
-            )[:]
-            self.exchange_logger.log_exchange(
-                ("sprinkling_realised"),
-                msw_sprinkling_realised,
-                self.current_time,
-            )
-=======
-        self.msw_sprinkling_demand_sec = (
-            self.msw.get_surfacewater_sprinking_demand_ptr() / days_to_seconds(delt)
-        )
-        mapped = self.mapping.msw2rib["sw_sprinkling"].dot(
-            self.msw_sprinkling_demand_sec
-        )
-        masked = self.mapping.msw2rib["sw_sprinkling_mask"]
-        self.ribasim_user_demand[:] = (
-            masked[:, np.newaxis] * self.ribasim_user_demand[:]
-        )
-        self.ribasim_user_demand[:] += mapped[:, np.newaxis] * self.ribasim_userprio
-        return
 
     def exchange_sprinkling_flux_realised_msw2rib(self, delt: float) -> None:
         msw_sprinkling_realised = self.msw.get_surfacewater_sprinking_realised_ptr()
@@ -540,7 +495,7 @@
             * msw_sprfrac_realised
         )[:]
         self.ribasim_user_realised[:] = 0.0  # reset cummulative for the next timestep
->>>>>>> f7f12971
+            self.exchange_logger.log_exchange(
 
     def exchange_stage_rib2mod(self) -> None:
         # Mypy refuses to understand this ChainMap for some reason.
