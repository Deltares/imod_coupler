"""Ribamod: the coupling between MetaSWAP and MODFLOW 6

description:

"""

from __future__ import annotations

from collections import ChainMap
from collections.abc import Sequence
from typing import Any

import numpy as np
from loguru import logger
from numpy.typing import NDArray
from ribasim_api import RibasimApi

from imod_coupler.config import BaseConfig
from imod_coupler.drivers.driver import Driver
from imod_coupler.drivers.ribametamod.config import Coupling, RibaMetaModConfig
from imod_coupler.drivers.ribametamod.exchange import CoupledExchangeBalance
from imod_coupler.drivers.ribametamod.mapping import SetMapping
from imod_coupler.kernelwrappers.mf6_wrapper import (
    Mf6Api,
    Mf6Drainage,
    Mf6River,
    Mf6Wrapper,
)
from imod_coupler.kernelwrappers.msw_wrapper import MswWrapper
from imod_coupler.logging.exchange_collector import ExchangeCollector


class RibaMetaMod(Driver):
    """The driver coupling Ribasim, MetaSWAP and MODFLOW 6"""

    base_config: BaseConfig  # the parsed information from the configuration file
    ribametamod_config: RibaMetaModConfig  # the parsed information from the configuration file specific to Ribametamod
    coupling: Coupling  # the coupling information

    timing: bool  # true, when timing is enabled
    mf6: Mf6Wrapper  # the MODFLOW 6 kernel
    ribasim: RibasimApi  # the Ribasim kernel
    msw: MswWrapper  # the MetaSWAP kernel
    has_metaswap: bool  # configured with or without metaswap
    exchange: CoupledExchangeBalance  # deals with exchanges to Ribasim

    max_iter: NDArray[Any]  # max. nr outer iterations in MODFLOW kernel
    delt_gw: float  # time step from MODFLOW 6 (leading)
    delt_sw: float  # surface water time step from MetaSWAP (leading)

    mf6_head: NDArray[Any]  # the hydraulic head array in the coupled model
    mf6_recharge: NDArray[Any]  # the coupled recharge array from the RCH package
    mf6_recharge_nodes: NDArray[Any]  # node selection of rch nodes
    mf6_storage: NDArray[Any]  # the specific storage array (ss)
    mf6_has_sc1: bool  # when true, specific storage in mf6 is given as a storage coefficient (sc1)
    mf6_area: NDArray[Any]  # cell area (size:nodes)
    mf6_top: NDArray[Any]  # top of cell (size:nodes)
    mf6_bot: NDArray[Any]  # bottom of cell (size:nodes)

    enable_sprinkling_groundwater: bool
    enable_sprinkling_surface_water: bool

    mf6_active_river_packages: dict[str, Mf6River]
    mf6_active_river_api_packages: dict[str, Mf6Api]
    mf6_passive_river_packages: dict[str, Mf6River]
    mf6_active_drainage_packages: dict[str, Mf6Drainage]
    mf6_passive_drainage_packages: dict[str, Mf6Drainage]
    # ChainMaps
    mf6_river_packages: ChainMap[str, Mf6River]
    mf6_drainage_packages: ChainMap[str, Mf6Drainage]

    # Ribasim variables
    ribasim_level: NDArray[Any]
    ribasim_infiltration: NDArray[Any]
    ribasim_drainage: NDArray[Any]
    ribasim_infiltration_save: NDArray[Any]
    ribasim_drainage_save: NDArray[Any]
    ribasim_volume: NDArray[Any]
    ribasim_user_demand: NDArray[Any]
    ribasim_user_realized: NDArray[Any]
    ribasim_user_realized_save: NDArray[Any]

    # MetaSWAP variables
    mf6_sprinkling_wells: NDArray[Any]  # the well data for coupled extractions
    msw_head: NDArray[Any]  # internal MetaSWAP groundwater head
    msw_volume: NDArray[Any]  # unsaturated zone flux (as a volume!)
    msw_storage: NDArray[Any]  # MetaSWAP storage coefficients (MODFLOW's sc1)
    msw_sprinkling_demand_sec: NDArray[
        Any
    ]  # MetaSWAP sprinkling demand for surface water
    msw_ponding_flux_sec: NDArray[Any]  # MetaSWAP ponding flux to surface water

    # Mapping tables
    mapping: SetMapping  # TODO: Ribasim: allow more than 1:N

    def __init__(self, base_config: BaseConfig, ribametamod_config: RibaMetaModConfig):
        """Constructs the `RibaMetaMod` object"""
        self.base_config = base_config
        self.ribametamod_config = ribametamod_config
        self.coupling = ribametamod_config.coupling[
            0
        ]  # Adapt as soon as we have multimodel support
        self.enable_sprinkling_groundwater = False
        self.enable_sprinkling_surface_water = False

    def initialize(self) -> None:
        self.mf6 = Mf6Wrapper(
            lib_path=self.ribametamod_config.kernels.modflow6.dll,
            lib_dependency=self.ribametamod_config.kernels.modflow6.dll_dep_dir,
            working_directory=self.ribametamod_config.kernels.modflow6.work_dir,
            timing=self.base_config.timing,
        )
        if self.ribametamod_config.kernels.ribasim is not None:
            self.ribasim = RibasimApi(
                lib_path=self.ribametamod_config.kernels.ribasim.dll,
                lib_dependency=self.ribametamod_config.kernels.ribasim.dll_dep_dir,
                timing=self.base_config.timing,
            )
            self.has_ribasim = True
        else:
            self.has_ribasim = False

        if (
            self.ribametamod_config.kernels.metaswap is not None
            and self.coupling.mf6_msw_node_map is not None
        ):
            self.msw = MswWrapper(
                lib_path=self.ribametamod_config.kernels.metaswap.dll,
                lib_dependency=self.ribametamod_config.kernels.metaswap.dll_dep_dir,
                working_directory=self.ribametamod_config.kernels.metaswap.work_dir,
                timing=self.base_config.timing,
            )
            self.has_metaswap = True
        else:
            self.has_metaswap = False

        # Print output to stdout
        self.mf6.set_int("ISTDOUTTOFILE", 0)
        self.mf6.initialize()
        self.current_time = self.get_current_time()
        ribasim_config_file = ""
        if self.has_ribasim and self.ribametamod_config.kernels.ribasim is not None:
            ribasim_config_file = str(
                self.ribametamod_config.kernels.ribasim.config_file
            )
            self.ribasim.init_julia()
            self.ribasim.initialize(ribasim_config_file)
        if self.has_metaswap:
            self.msw.initialize()
            if self.has_ribasim:
                self.msw.initialize_surface_water_component()

        self.log_version()

        if self.coupling.output_config_file is not None:
            self.exchange_logger = ExchangeCollector.from_file(
                self.coupling.output_config_file
            )
        else:
            self.exchange_logger = ExchangeCollector()
        self.couple()

    def log_version(self) -> None:
        logger.info(f"MODFLOW version: {self.mf6.get_version()}")
        if self.has_ribasim:
            logger.info(f"Ribasim version: {self.ribasim.get_version()}")
        if self.has_metaswap:
            logger.info(f"MetaSWAP version: {self.msw.get_version()}")

    def couple_ribasim(self, mf6_flowmodel_key: str) -> ChainMap[str, Any]:
        arrays: ChainMap[str, Any] = ChainMap()
        if self.has_ribasim:
            # Get all MODFLOW 6 pointers, relevant for coupling with Ribasim
            self.mf6_active_river_packages = self.mf6.get_rivers_packages(
                mf6_flowmodel_key, list(self.coupling.mf6_active_river_packages.keys())
            )
            self.mf6_active_river_api_packages = self.get_api_packages(
                mf6_flowmodel_key, list(self.coupling.mf6_active_river_packages.keys())
            )
            self.mf6_passive_river_packages = self.mf6.get_rivers_packages(
                mf6_flowmodel_key, list(self.coupling.mf6_passive_river_packages.keys())
            )
            self.mf6_active_drainage_packages = self.mf6.get_drainage_packages(
                mf6_flowmodel_key,
                list(self.coupling.mf6_active_drainage_packages.keys()),
            )
            self.mf6_passive_drainage_packages = self.mf6.get_drainage_packages(
                mf6_flowmodel_key,
                list(self.coupling.mf6_passive_drainage_packages.keys()),
            )
            self.mf6_river_packages = ChainMap(
                self.mf6_active_river_packages, self.mf6_passive_river_packages
            )
            self.mf6_drainage_packages = ChainMap(
                self.mf6_active_drainage_packages, self.mf6_passive_drainage_packages
            )
            self.mf6_active_packages = ChainMap(
                self.mf6_active_river_packages, self.mf6_active_drainage_packages
            )  # type: ignore
            # Get all Ribasim pointers, relevant for coupling with MODFLOW 6
            self.ribasim_infiltration = self.ribasim.get_value_ptr("basin.infiltration")
            self.ribasim_drainage = self.ribasim.get_value_ptr("basin.drainage")
<<<<<<< HEAD
            self.ribasim_infiltration_integrated = self.ribasim.get_value_ptr(
                "basin.infiltration_integrated"
            )
            self.ribasim_infiltration_save = np.empty_like(
                self.ribasim_infiltration_integrated
            )
            self.ribasim_drainage_integrated = self.ribasim.get_value_ptr(
                "basin.drainage_integrated"
=======
            self.ribasim_infiltration_sum = self.ribasim.get_value_ptr(
                "basin.cumulative_infiltration"
            )
            self.ribasim_drainage_sum = self.ribasim.get_value_ptr(
                "basin.cumulative_drainage"
>>>>>>> 0a067d24
            )
            self.ribasim_drainage_save = np.empty_like(self.ribasim_drainage_integrated)
            self.ribasim_level = self.ribasim.get_value_ptr("basin.level")
            self.ribasim_storage = self.ribasim.get_value_ptr("basin.storage")
            self.ribasim_user_demand = self.ribasim.get_value_ptr("user_demand.demand")
            self.ribasim_user_realized = self.ribasim.get_value_ptr(
                "user_demand.inflow"
            )
            self.ribasim_user_realized_save = np.empty_like(self.ribasim_user_realized)
            self.subgrid_level = self.ribasim.get_value_ptr("basin.subgrid_level")

            # add to return ChainMap
            arrays.update(
                ChainMap[str, Any](
                    self.mf6_river_packages,
                    self.mf6_drainage_packages,
                    {
                        "ribasim_nbasin": len(self.ribasim_level),
                        "ribasim_nuser": len(self.ribasim_user_realized)
                        if self.ribasim_user_realized.ndim > 0
                        else 0,
                        "ribasim_nsubgrid": len(self.subgrid_level)
                        if self.subgrid_level.ndim > 0
                        else 0,
                    },
                )
            )
        return arrays

    def couple_metaswap(self) -> dict[str, Any]:
        arrays: dict[str, Any] = {}
        if self.has_metaswap:
            # Get all MODFLOW 6 pointers, relevant for coupling with MetaSWAP
            self.mf6_recharge = self.mf6.get_recharge(
                self.coupling.mf6_model, self.coupling.mf6_msw_recharge_pkg
            )
            self.mf6_recharge_nodes = self.mf6.get_recharge_nodes(
                self.coupling.mf6_model, self.coupling.mf6_msw_recharge_pkg
            )
            self.mf6_storage = self.mf6.get_storage(self.coupling.mf6_model)
            self.mf6_has_sc1 = self.mf6.has_sc1(self.coupling.mf6_model)
            self.mf6_area = self.mf6.get_area(self.coupling.mf6_model)
            self.mf6_top = self.mf6.get_top(self.coupling.mf6_model)
            self.mf6_bot = self.mf6.get_bot(self.coupling.mf6_model)
            # Get all MetaSWAP pointers, relevant for coupling with MODLFOW 6
            self.msw_head = self.msw.get_head_ptr()
            self.msw_volume = self.msw.get_volume_ptr()
            self.msw_storage = self.msw.get_storage_ptr()
            # add to return dict
            arrays["msw_head"] = self.msw_head
            arrays["msw_volume"] = self.msw_volume
            arrays["msw_storage"] = self.msw_storage
            arrays["mf6_recharge"] = self.mf6_recharge
            arrays["mf6_head"] = self.mf6_head
            arrays["mf6_storage"] = self.mf6_storage
            arrays["mf6_has_sc1"] = self.mf6_has_sc1
            arrays["mf6_area"] = self.mf6_area
            arrays["mf6_top"] = self.mf6_top
            arrays["mf6_bot"] = self.mf6_bot

            if self.coupling.mf6_msw_sprinkling_map_groundwater is not None:
                self.enable_sprinkling_groundwater = True
                assert self.coupling.mf6_msw_well_pkg is not None  # mypy
                self.mf6_sprinkling_wells = self.mf6.get_well(
                    self.coupling.mf6_model, self.coupling.mf6_msw_well_pkg
                )
                arrays["mf6_sprinkling_wells"] = self.mf6_sprinkling_wells

            # Get all MetaSWAP pointers, relevant for coupling with Ribasim
            if self.has_ribasim:
                self.msw_ponding_volume = (
                    self.msw.get_surfacewater_ponding_allocation_ptr()
                )
                self.delt_sw = self.msw.get_sw_time_step()
                # add to return dict
                arrays["ribmsw_nbound"] = np.size(
                    self.msw.get_surfacewater_ponding_allocation_ptr()
                )
        return arrays

    def couple(self) -> None:
        """Couple Modflow, MetaSWAP and Ribasim"""
        self.max_iter = self.mf6.max_iter()
        mf6_flowmodel_key = self.coupling.mf6_model
        self.mf6_head = self.mf6.get_head(mf6_flowmodel_key)

        # get all relevant pointers
        modrib_arrays = self.couple_ribasim(mf6_flowmodel_key)
        modribmsw_arrays = self.couple_metaswap()

        # set mappings
        self.mapping = SetMapping(
            self.coupling,
            ChainMap(
                modrib_arrays,
                modribmsw_arrays,
            ),
            self.has_metaswap,
            self.has_ribasim,
            (
                self.msw.working_directory / "mod2svat.inp"
                if self.has_metaswap
                else None
            ),
        )

        if self.has_ribasim:
            if self.has_metaswap:
                if self.coupling.rib_msw_sprinkling_map_surface_water is not None:
                    self.enable_sprinkling_surface_water = True
                    if self.ribasim_user_realized is not None:
                        self.realised_fractions_swspr: NDArray[np.float64] = (
                            np.full_like(self.ribasim_user_realized, 0.0)
                        )
                    modribmsw_arrays["rib_sprinkling_realized"] = (
                        self.ribasim_user_realized
                    )
                    modribmsw_arrays["rib_sprinkling_demand"] = self.ribasim_user_demand
                    n_users = self.ribasim_user_realized.size
                    n_priorities = self.ribasim_user_demand.size // n_users
                    self.ribasim_user_demand.resize(n_priorities, n_users)
                    self.coupled_user_indices = np.flatnonzero(
                        self.mapping.msw2rib["sw_sprinkling_mask"] == 0
                    )
                    self.coupled_priority_indices, _ = np.nonzero(
                        self.ribasim_user_demand[:, self.coupled_user_indices]
                    )

                    # check for multiple priorities per user
                    unique, counts = np.unique(
                        self.coupled_user_indices, return_counts=True
                    )
                    too_many = unique[counts > 1] + 1
                    if np.size(too_many) > 0:
                        raise ValueError(
                            f"More than one priority set for sprinkling user demands {too_many}."
                        )

                    # zero all coupled demand elements
                    self.ribasim_user_demand[
                        self.coupled_priority_indices, self.coupled_user_indices
                    ] = 0.0
            # Set exchange-class to handle all exchanges to Ribasim Basins
            self.exchange = CoupledExchangeBalance(
                shape=self.ribasim_infiltration.size,
                labels=self.exchange_labels(),
                mf6_river_packages=self.mf6_river_packages,
                mf6_drainage_packages=self.mf6_drainage_packages,
                mf6_active_river_api_packages=self.mf6_active_river_api_packages,
                mapping=self.mapping,
                ribasim_infiltration=self.ribasim_infiltration,
                ribasim_drainage=self.ribasim_drainage,
                exchange_logger=self.exchange_logger,
            )

    def update_ribasim_metaswap(self) -> None:
        nsubtimesteps = self.delt_gw / self.delt_sw
        self.msw.prepare_time_step_noSW(self.delt_gw)

        for timestep_sw in range(1, int(nsubtimesteps) + 1):
            self.msw.prepare_surface_water_time_step(timestep_sw)
            self.exchange.add_ponding_volume_msw(self.msw_ponding_volume)
            if self.enable_sprinkling_surface_water:
                self.exchange_sprinkling_demand_msw2rib()
                self.ribasim_user_realized[:] = (
                    0.0  # reset cummulative for the next timestep
                )
            # exchange summed volumes to Ribasim
            self.exchange.flux_to_ribasim(self.delt_gw, self.delt_sw)
            # update Ribasim per delt_sw
            self.current_time += self.delt_sw
            self.ribasim.update_until(day_to_seconds * self.current_time)
            # get realised values on wateruser nodes
            if self.enable_sprinkling_surface_water:
                self.exchange_sprinkling_flux_realised_msw2rib()
            self.msw.finish_surface_water_time_step(timestep_sw)

    def update_ribasim(self) -> None:
        # exchange summed volumes to Ribasim
        self.exchange.flux_to_ribasim(self.delt_gw, self.delt_gw)
        # update Ribasim per delt_gw
        self.ribasim.update_until(day_to_seconds * self.get_current_time())

    def update(self) -> None:
        if self.has_metaswap:
            self.exchange_mod2msw()

        self.mf6.prepare_time_step(0.0)
        self.delt_gw = self.mf6.get_time_step()

        if self.has_ribasim:
            self.exchange_rib2mod()
            self.exchange_mod2rib()

        if self.has_ribasim:
            if self.has_metaswap:
                self.update_ribasim_metaswap()
            else:
                self.update_ribasim()

            self.exchange.flux_to_modflow(
                (self.ribasim_drainage_integrated[:] - self.ribasim_drainage_save[:])
                - (
                    self.ribasim_infiltration_integrated[:]
                    - self.ribasim_infiltration_save[:]
                ),
                self.delt_gw,
            )
            self.exchange.log_demands(self.get_current_time())

        # do the MODFLOW-MetaSWAP timestep
        if self.has_metaswap:
            self.solve_modflow6_metaswap()
        else:
            self.solve_modflow()
        self.mf6.finalize_time_step()
        if self.has_metaswap:
            self.msw.finalize_time_step()

    def solve_modflow(self) -> None:
        self.mf6.prepare_solve(1)
        for kiter in range(1, self.max_iter + 1):
            has_converged = self.do_modflow_iter(1)
            if has_converged:
                logger.debug(f"MF6 converged in {kiter} iterations")
                break
        self.mf6.finalize_solve(1)

    def solve_modflow6_metaswap(self) -> None:
        self.mf6.prepare_solve(1)
        for kiter in range(1, self.max_iter + 1):
            has_converged = self.do_modflow6_metaswap_iter(1)
            if has_converged:
                logger.debug(f"MF6-MSW converged in {kiter} iterations")
                break
        self.mf6.finalize_solve(1)

    def do_modflow_iter(self, sol_id: int) -> bool:
        """Execute a single iteration"""
        has_converged = self.mf6.solve(sol_id)
        return has_converged

    def do_modflow6_metaswap_iter(self, sol_id: int) -> bool:
        """Execute a single iteration"""
        self.msw.prepare_solve(0)
        self.msw.solve(0)
        self.exchange_msw2mod()
        has_converged = self.mf6.solve(sol_id)
        self.exchange_mod2msw()
        self.msw.finalize_solve(0)
        return has_converged

    def finalize(self) -> None:
        self.mf6.finalize()
        if self.has_ribasim:
            self.ribasim.finalize()
            self.ribasim.shutdown_julia()
        self.exchange_logger.finalize()

    def exchange_rib2mod(self) -> None:
        self.ribasim.update_subgrid_level()
        # zeros exchange-arrays, Ribasim pointers and API-packages
        self.exchange.reset()
        # exchange stage and compute flux estimates over MODFLOW 6 timestep
        self.exchange_stage_rib2mod()

    def exchange_mod2rib(self) -> None:
        self.exchange.add_flux_estimate_mod(self.mf6_head, self.delt_gw)
        # reset Ribasim pointers
        self.ribasim_infiltration_save[:] = self.ribasim_infiltration_integrated[:]
        self.ribasim_drainage_save[:] = self.ribasim_drainage_integrated[:]

    def exchange_sprinkling_demand_msw2rib(self) -> None:
        # flux demand from metaswap sprinkling to Ribasim (demand)
        self.msw_sprinkling_demand_sec = (
            self.msw.get_surfacewater_sprinking_demand_ptr()
            / (self.delt_sw * day_to_seconds)
        )

        self.mapped_sprinkling_demand = self.mapping.msw2rib["sw_sprinkling"].dot(
            -self.msw_sprinkling_demand_sec
        )  # flip sign since ribasim expect a positive value for demand
        self.ribasim_user_demand[
            self.coupled_priority_indices, self.coupled_user_indices
        ] = self.mapped_sprinkling_demand[self.coupled_user_indices]

        self.exchange_logger.log_exchange(
            ("sprinkling_demand"),
            self.msw.get_surfacewater_sprinking_demand_ptr(),
            self.current_time,
        )

    def exchange_sprinkling_flux_realised_msw2rib(self) -> None:
        msw_sprinkling_realized = self.msw.get_surfacewater_sprinking_realised_ptr()

        nonzero_user_indices = np.flatnonzero(self.mapped_sprinkling_demand)

        self.realised_fractions_swspr[:] = 1.0  # all realized for non-coupled svats
        self.realised_fractions_swspr[nonzero_user_indices] = (
            (
                self.ribasim_user_realized[nonzero_user_indices]
                - self.ribasim_user_realized_save[nonzero_user_indices]
            )
            / (self.delt_sw * day_to_seconds)
        ) / self.mapped_sprinkling_demand[nonzero_user_indices]

        msw_sprfrac_realised = (
            self.realised_fractions_swspr * self.mapping.msw2rib["sw_sprinkling"]
        )
        msw_sprinkling_realized[:] = (
            self.msw.get_surfacewater_sprinking_demand_ptr() * msw_sprfrac_realised
        )[:]
        self.ribasim_user_realized_save[:] = self.ribasim_user_realized[
            :
        ]  # keep old values
        self.exchange_logger.log_exchange(
            ("sprinkling_realized"),
            msw_sprinkling_realized,
            self.current_time,
        )

    def exchange_stage_rib2mod(self) -> None:
        # Mypy refuses to understand this ChainMap for some reason.
        # ChainMaps work fine in other places...
        for key, package in self.mf6_active_packages.items():
            package.update_bottom_minimum()
            package.set_water_level(
                self.mapping.mask_rib2mod[key] * package.water_level
                + self.mapping.map_rib2mod_stage[key].dot(self.subgrid_level)
            )
            self.exchange_logger.log_exchange(
                ("stage_" + key), package.water_level, self.get_current_time()
            )

    def exchange_msw2mod(self) -> None:
        """Exchange Metaswap to Modflow"""
        self.mf6_storage[:] = (
            self.mapping.msw2mod["storage_mask"][:] * self.mf6_storage[:]
            + self.mapping.msw2mod["storage"].dot(self.msw_storage)[:]
        )
        self.exchange_logger.log_exchange(
            "mf6_storage", self.mf6_storage, self.get_current_time()
        )
        self.exchange_logger.log_exchange(
            "msw_storage", self.msw_storage, self.get_current_time()
        )
        # Set recharge
        self.mf6_recharge[:] = (
            self.mapping.msw2mod["recharge_mask"][:] * self.mf6_recharge[:]
            + self.mapping.msw2mod["recharge"].dot(self.msw_volume)[:] / self.delt_gw
        ) / self.mf6_area[self.mf6_recharge_nodes - 1]

        if self.enable_sprinkling_groundwater:
            self.mf6_sprinkling_wells[:] = (
                self.mapping.msw2mod["gw_sprinkling_mask"][:]
                * self.mf6_sprinkling_wells[:]
                + self.mapping.msw2mod["gw_sprinkling"].dot(self.msw_volume)[:]
                / self.delt_gw
            )

    def exchange_mod2msw(self) -> None:
        """Exchange Modflow to Metaswap"""
        self.msw_head[:] = (
            self.mapping.mod2msw["head_mask"][:] * self.msw_head[:]
            + self.mapping.mod2msw["head"].dot(self.mf6_head)[:]
        )

    def exchange_labels(self) -> list[str]:
        exchange_labels = []
        if self.has_metaswap:
            exchange_labels.append("sw_ponding")
        if self.has_ribasim:
            exchange_labels.extend(list(self.mf6_active_river_packages.keys()))
            exchange_labels.extend(list(self.mf6_passive_river_packages.keys()))
            exchange_labels.extend(list(self.mf6_active_drainage_packages.keys()))
            exchange_labels.extend(list(self.mf6_passive_drainage_packages.keys()))
        return exchange_labels

    def get_current_time(self) -> float:
        return self.mf6.get_current_time()

    def get_end_time(self) -> float:
        return self.mf6.get_end_time()

    def report_timing_totals(self) -> None:
        total_mf6 = self.mf6.report_timing_totals()
        total_ribasim = self.ribasim.report_timing_totals()
        total_msw = self.msw.report_timing_totals()
        total = total_mf6 + total_ribasim + total_msw
        logger.info(f"Total elapsed time in numerical kernels: {total:0.4f} seconds")

    def get_api_packages(
        self, mf6_flowmodel_key: str, mf6_active_river_packages: Sequence[str]
    ) -> dict[str, Mf6Api]:
        api_packages = self.mf6.get_api_packages(
            mf6_flowmodel_key, ["api_" + key for key in mf6_active_river_packages]
        )
        return_labels = [key.replace("api_", "") for key in api_packages.keys()]
        return_values = api_packages.values()
        return dict(zip(return_labels, return_values))


day_to_seconds = 86400.0<|MERGE_RESOLUTION|>--- conflicted
+++ resolved
@@ -200,24 +200,16 @@
             # Get all Ribasim pointers, relevant for coupling with MODFLOW 6
             self.ribasim_infiltration = self.ribasim.get_value_ptr("basin.infiltration")
             self.ribasim_drainage = self.ribasim.get_value_ptr("basin.drainage")
-<<<<<<< HEAD
-            self.ribasim_infiltration_integrated = self.ribasim.get_value_ptr(
-                "basin.infiltration_integrated"
+            self.ribasim_cumulative_infiltration = self.ribasim.get_value_ptr(
+                "basin.cumulative_infiltration"
             )
             self.ribasim_infiltration_save = np.empty_like(
-                self.ribasim_infiltration_integrated
-            )
-            self.ribasim_drainage_integrated = self.ribasim.get_value_ptr(
-                "basin.drainage_integrated"
-=======
-            self.ribasim_infiltration_sum = self.ribasim.get_value_ptr(
-                "basin.cumulative_infiltration"
-            )
-            self.ribasim_drainage_sum = self.ribasim.get_value_ptr(
+                self.ribasim_cumulative_infiltration
+            )
+            self.ribasim_cumulative_drainage = self.ribasim.get_value_ptr(
                 "basin.cumulative_drainage"
->>>>>>> 0a067d24
-            )
-            self.ribasim_drainage_save = np.empty_like(self.ribasim_drainage_integrated)
+            )
+            self.ribasim_drainage_save = np.empty_like(self.ribasim_cumulative_drainage)
             self.ribasim_level = self.ribasim.get_value_ptr("basin.level")
             self.ribasim_storage = self.ribasim.get_value_ptr("basin.storage")
             self.ribasim_user_demand = self.ribasim.get_value_ptr("user_demand.demand")
@@ -417,9 +409,9 @@
                 self.update_ribasim()
 
             self.exchange.flux_to_modflow(
-                (self.ribasim_drainage_integrated[:] - self.ribasim_drainage_save[:])
+                (self.ribasim_cumulative_drainage[:] - self.ribasim_drainage_save[:])
                 - (
-                    self.ribasim_infiltration_integrated[:]
+                    self.ribasim_cumulative_infiltration[:]
                     - self.ribasim_infiltration_save[:]
                 ),
                 self.delt_gw,
@@ -485,8 +477,8 @@
     def exchange_mod2rib(self) -> None:
         self.exchange.add_flux_estimate_mod(self.mf6_head, self.delt_gw)
         # reset Ribasim pointers
-        self.ribasim_infiltration_save[:] = self.ribasim_infiltration_integrated[:]
-        self.ribasim_drainage_save[:] = self.ribasim_drainage_integrated[:]
+        self.ribasim_infiltration_save[:] = self.ribasim_cumulative_infiltration[:]
+        self.ribasim_drainage_save[:] = self.ribasim_cumulative_drainage[:]
 
     def exchange_sprinkling_demand_msw2rib(self) -> None:
         # flux demand from metaswap sprinkling to Ribasim (demand)
