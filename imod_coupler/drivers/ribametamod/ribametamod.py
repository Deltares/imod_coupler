""" Ribamod: the coupling between MetaSWAP and MODFLOW 6

description:

"""
from __future__ import annotations

from collections import ChainMap
from typing import Any

import numpy as np
from loguru import logger
from numpy.typing import NDArray
from ribasim_api import RibasimApi

from imod_coupler.config import BaseConfig
from imod_coupler.drivers.driver import Driver
from imod_coupler.drivers.ribametamod.config import Coupling, RibaMetaModConfig
from imod_coupler.drivers.ribametamod.exchange import exchange_ribasim_1d
from imod_coupler.drivers.ribametamod.mapping import SetMapping
from imod_coupler.kernelwrappers.mf6_wrapper import Mf6Drainage, Mf6River, Mf6Wrapper
from imod_coupler.kernelwrappers.msw_wrapper import MswWrapper
from imod_coupler.logging.exchange_collector import ExchangeCollector


class RibaMetaMod(Driver):
    """The driver coupling Ribasim, MetaSWAP and MODFLOW 6"""

    base_config: BaseConfig  # the parsed information from the configuration file
    ribametamod_config: RibaMetaModConfig  # the parsed information from the configuration file specific to Ribametamod
    coupling: Coupling  # the coupling information

    timing: bool  # true, when timing is enabled
    mf6: Mf6Wrapper  # the MODFLOW 6 kernel
    ribasim: RibasimApi  # the Ribasim kernel
    msw: MswWrapper  # the MetaSWAP kernel
    has_metaswap: bool  # configured with or without metaswap

    max_iter: NDArray[Any]  # max. nr outer iterations in MODFLOW kernel
    delt: float  # time step from MODFLOW 6 (leading)

    mf6_head: NDArray[Any]  # the hydraulic head array in the coupled model
    mf6_recharge: NDArray[Any]  # the coupled recharge array from the RCH package
    mf6_recharge_nodes: NDArray[Any]  # node selection of rch nodes
    mf6_storage: NDArray[Any]  # the specific storage array (ss)
    mf6_has_sc1: bool  # when true, specific storage in mf6 is given as a storage coefficient (sc1)
    mf6_area: NDArray[Any]  # cell area (size:nodes)
    mf6_top: NDArray[Any]  # top of cell (size:nodes)
    mf6_bot: NDArray[Any]  # bottom of cell (size:nodes)

    mf6_active_river_packages: dict[str, Mf6River]
    mf6_passive_river_packages: dict[str, Mf6River]
    mf6_active_drainage_packages: dict[str, Mf6Drainage]
    mf6_passive_drainage_packages: dict[str, Mf6Drainage]
    # ChainMaps
    mf6_river_packages: ChainMap[str, Mf6River]
    mf6_drainage_packages: ChainMap[str, Mf6Drainage]

    # Ribasim variables
    ribasim_level: NDArray[Any]
    ribasim_infiltration: NDArray[Any]
    ribasim_drainage: NDArray[Any]
    ribasim_volume: NDArray[Any]

    # MetaSWAP variables
    mf6_sprinkling_wells: NDArray[Any]  # the well data for coupled extractions
    msw_head: NDArray[Any]  # internal MetaSWAP groundwater head
    msw_volume: NDArray[Any]  # unsaturated zone flux (as a volume!)
    msw_storage: NDArray[Any]  # MetaSWAP storage coefficients (MODFLOW's sc1)
    msw_sprinkling_demand_sec: NDArray[
        Any
    ]  # MetaSWAP sprinkling demand for surface water
    msw_ponding_flux_sec: NDArray[Any]  # MetaSWAP ponding flux to surface water

    # Mapping tables
    mapping: SetMapping  # TODO: Ribasim: allow more than 1:N

    # exchange water balances
    exchange_balance_1d: exchange_ribasim_1d

    def __init__(self, base_config: BaseConfig, ribametamod_config: RibaMetaModConfig):
        """Constructs the `RibaMetaMod` object"""
        self.base_config = base_config
        self.ribametamod_config = ribametamod_config
        self.coupling = ribametamod_config.coupling[
            0
        ]  # Adapt as soon as we have multimodel support

    def initialize(self) -> None:
        self.mf6 = Mf6Wrapper(
            lib_path=self.ribametamod_config.kernels.modflow6.dll,
            lib_dependency=self.ribametamod_config.kernels.modflow6.dll_dep_dir,
            working_directory=self.ribametamod_config.kernels.modflow6.work_dir,
            timing=self.base_config.timing,
        )
        if self.ribametamod_config.kernels.ribasim is not None:
            self.ribasim = RibasimApi(
                lib_path=self.ribametamod_config.kernels.ribasim.dll,
                lib_dependency=self.ribametamod_config.kernels.ribasim.dll_dep_dir,
                timing=self.base_config.timing,
            )
            self.has_ribasim = True
        else:
            self.has_ribasim = False

        if self.ribametamod_config.kernels.metaswap is not None:
            self.msw = MswWrapper(
                lib_path=self.ribametamod_config.kernels.metaswap.dll,
                lib_dependency=self.ribametamod_config.kernels.metaswap.dll_dep_dir,
                working_directory=self.ribametamod_config.kernels.metaswap.work_dir,
                timing=self.base_config.timing,
            )
            self.has_metaswap = True
        else:
            self.has_metaswap = False

        if self.has_metaswap and self.has_ribasim:
            self.msw.initialize_surface_water_component()

        # Print output to stdout
        self.mf6.set_int("ISTDOUTTOFILE", 0)
        self.mf6.initialize()
        ribasim_config_file = ""
        if self.has_ribasim and self.ribametamod_config.kernels.ribasim is not None:
            ribasim_config_file = str(
                self.ribametamod_config.kernels.ribasim.config_file
            )
            self.ribasim.init_julia()
            self.ribasim.initialize(ribasim_config_file)
        if self.has_metaswap:
            self.msw.initialize()
        self.log_version()
<<<<<<< HEAD
=======
        self.exchange_balance_1d = exchange_ribasim_1d(self.ribasim)
>>>>>>> 24d61965

        if self.coupling.output_config_file is not None:
            self.exchange_logger = ExchangeCollector.from_file(
                self.coupling.output_config_file
            )
        else:
            self.exchange_logger = ExchangeCollector()
        self.couple()

    def check_msw_mf6_timesteps(self) -> None:
        delt_msw = self.msw.get_sw_time_step()
        delt_mf6 = self.mf6.get_time_step()
        if delt_msw != delt_mf6:
            raise ValueError(
                "Timestep length for fast proceses in MetaSWAP should be equal to the one for slow proceses"
            )

    def log_version(self) -> None:
        logger.info(f"MODFLOW version: {self.mf6.get_version()}")
        # Getting the version from ribasim does not work at the moment
        # https://github.com/Deltares/Ribasim/issues/364
        if self.has_metaswap:
            logger.info(f"MetaSWAP version: {self.msw.get_version()}")

    def couple(self) -> None:
        """Couple Modflow, MetaSWAP and Ribasim"""

        self.max_iter = self.mf6.max_iter()
        mf6_flowmodel_key = self.coupling.mf6_model
        self.mf6_head = self.mf6.get_head(mf6_flowmodel_key)

        # Get all MODFLOW 6 pointers, relevant for coupling with Ribasim
        if self.has_ribasim:
            self.mf6_active_river_packages = self.mf6.get_rivers_packages(
                mf6_flowmodel_key, list(self.coupling.mf6_active_river_packages.keys())
            )
            self.mf6_passive_river_packages = self.mf6.get_rivers_packages(
                mf6_flowmodel_key, list(self.coupling.mf6_passive_river_packages.keys())
            )
            self.mf6_active_drainage_packages = self.mf6.get_drainage_packages(
                mf6_flowmodel_key,
                list(self.coupling.mf6_active_drainage_packages.keys()),
            )
            self.mf6_passive_drainage_packages = self.mf6.get_drainage_packages(
                mf6_flowmodel_key,
                list(self.coupling.mf6_passive_drainage_packages.keys()),
            )
            self.mf6_river_packages = ChainMap(
                self.mf6_active_river_packages, self.mf6_passive_river_packages
            )
            self.mf6_drainage_packages = ChainMap(
                self.mf6_active_drainage_packages, self.mf6_passive_drainage_packages
            )

        # Get all MODFLOW 6 pointers, relevant for optional coupling with MetaSWAP
        if self.coupling.mf6_msw_recharge_pkg is not None:
            self.mf6_recharge = self.mf6.get_recharge(
                self.coupling.mf6_model, self.coupling.mf6_msw_recharge_pkg
            )
            self.mf6_recharge_nodes = self.mf6.get_recharge_nodes(
                self.coupling.mf6_model, self.coupling.mf6_msw_recharge_pkg
            )

        self.mf6_storage = self.mf6.get_storage(self.coupling.mf6_model)
        self.mf6_has_sc1 = self.mf6.has_sc1(self.coupling.mf6_model)
        self.mf6_area = self.mf6.get_area(self.coupling.mf6_model)
        self.mf6_top = self.mf6.get_top(self.coupling.mf6_model)
        self.mf6_bot = self.mf6.get_bot(self.coupling.mf6_model)

        # Get all relevant Ribasim pointers
        if self.has_ribasim:
            self.ribasim_infiltration = self.ribasim.get_value_ptr("infiltration")
            self.ribasim_drainage = self.ribasim.get_value_ptr("drainage")
            self.ribasim_level = self.ribasim.get_value_ptr("level")
            self.ribasim_volume = self.ribasim.get_value_ptr("volume")

        # Get all relevant MetaSWAP pointers
        if self.has_metaswap:
            self.msw_head = self.msw.get_head_ptr()
            self.msw_volume = self.msw.get_volume_ptr()
            self.msw_storage = self.msw.get_storage_ptr()

        # set mapping
        # Ribasim - MODFLOW 6
        ribmod_packages: ChainMap[str, Any] = ChainMap()
        if self.has_ribasim:
            ribmod_packages.update(
                ChainMap[str, Any](
                    self.mf6_river_packages,
                    self.mf6_drainage_packages,
                    {"ribasim_nbound": len(self.ribasim_level)},
                )
            )

        # MetaSWAP - MODFLOW 6
        mswmod_packages: dict[str, Any] = {}
        if self.has_metaswap:
            mswmod_packages["msw_head"] = self.msw_head
            mswmod_packages["msw_volume"] = self.msw_volume
            mswmod_packages["msw_storage"] = self.msw_storage
            mswmod_packages[
                "mf6_recharge"
            ] = self.mf6_recharge  # waar komt mf6_recharge vandaan
            if (
                self.coupling.enable_sprinkling_groundwater
                and self.coupling.mf6_msw_well_pkg is not None
            ):
                self.mf6_sprinkling_wells = self.mf6.get_well(
                    self.coupling.mf6_model, self.coupling.mf6_msw_well_pkg
                )
                mswmod_packages["mf6_sprinkling_wells"] = self.mf6_sprinkling_wells
            mswmod_packages["mf6_head"] = self.mf6_head
            mswmod_packages["mf6_storage"] = self.mf6_storage
            mswmod_packages["mf6_has_sc1"] = self.mf6_has_sc1
            mswmod_packages["mf6_area"] = self.mf6_area
            mswmod_packages["mf6_top"] = self.mf6_top
            mswmod_packages["mf6_bot"] = self.mf6_bot

        self.mapping = SetMapping(
            self.coupling,
            ChainMap(
                ribmod_packages,
                mswmod_packages,
            ),
            self.has_metaswap,
            self.has_ribasim,
            (
                self.msw.working_directory / "mod2svat.inp"
                if self.has_metaswap
                else None
            ),
        )

    def update(self) -> None:
        # TODO: Store a copy of the river bottom and the river elevation. The
        # river bottom and drainage elevation should not be fall below these
        # values. Note that the river bottom and the drainage elevation may be
        # update every stress period.

        # initialise water balance 1d
        self.exchange_balance_1d.reset()

        # exchange stages from Ribasim to MODFLOW 6
        if self.has_ribasim:
            self.ribasim_infiltration[:] = 0.0
            self.ribasim_drainage[:] = 0.0
            self.exchange_rib2mod()

        # Do one MODFLOW 6 - MetaSWAP timestep
        if self.has_metaswap:
            self.exchange_mod2msw()
            self.mf6.prepare_time_step(0.0)
            self.delt = self.mf6.get_time_step()
            self.msw.prepare_time_step(self.delt)

            # Do one surface water timestep MetaSWAP
            self.msw.prepare_surface_water_time_step(1)  # dtgw == dtsw
            if self.has_ribasim:
                self.exchange_msw2rib()
            # for now we always realise the demand for sprinkling since we miss functionality in Ribasim
            # see: https://github.com/Deltares/Ribasim/issues/893
            # also the location of the exchange should be moved to after the Ribasim solve
            # see: https://github.com/Deltares/Ribasim/issues/894

            rib_sprfrac_realised = np.array(
                [0.0]
            )  # dummy fraction for now, shape = Ribasim users

            self.exchange_rib2msw(rib_sprfrac_realised)

<<<<<<< HEAD
=======
            # exchange water balance total of the predicted 1d to ribasim
            self.exchange_balance_1d.sum_predicted()
            self.exchange_balance_1d.to_ribasim()

>>>>>>> 24d61965
            self.msw.finish_surface_water_time_step(1)

            self.solve_modflow6_metaswap()

            self.mf6.finalize_time_step()
            self.msw.finalize_time_step()
        else:
            self.mf6.update()

        if self.has_ribasim:
            # exchange drainage fluxes from MODFLOW 6 to Ribasim
            self.exchange_mod2rib()
            # Update Ribasim until current time of MODFLOW 6
            self.ribasim.update_until(
                self.get_current_time() * days_to_seconds(self.delt)
            )

    def solve_modflow6_metaswap(self) -> None:
        self.mf6.prepare_solve(1)
        for kiter in range(1, self.max_iter + 1):
            has_converged = self.do_modflow6_metaswap_iter(1)
            if has_converged:
                logger.debug(f"MF6-MSW converged in {kiter} iterations")
                break
        self.mf6.finalize_solve(1)

    def do_modflow6_metaswap_iter(self, sol_id: int) -> bool:
        """Execute a single iteration"""
        self.msw.prepare_solve(0)
        self.msw.solve(0)
        self.exchange_msw2mod()
        has_converged = self.mf6.solve(sol_id)
        self.exchange_mod2msw()
        self.msw.finalize_solve(0)
        return has_converged

    def exchange_msw2rib(self) -> None:
<<<<<<< HEAD
        if self.mapping.msw2rib is not None:
            # flux from metaswap ponding to Ribasim
            if "sw_ponding" in self.mapping.msw2rib:
                self.msw_ponding_flux_sec = (
                    self.msw.get_surfacewater_ponding_allocation_ptr()
                    / days_to_seconds(self.delt)
                )
                ribasim_flux_ponding = self.mapping.msw2rib["sw_ponding"].dot(
                    self.msw_ponding_flux_sec
                )[:]
                self.ribasim_drainage[:] += ribasim_flux_ponding[:]

            # flux from metaswap sprinkling to Ribasim (demand)
            if (
                "sw_sprinkling" in self.mapping.msw2rib
                and self.coupling.enable_sprinkling_surface_water
            ):
                self.msw_sprinkling_demand_sec = (
                    self.msw.get_surfacewater_sprinking_demand_ptr()
                    / days_to_seconds(self.delt)
                )

                ribasim_sprinkling_demand_sec = self.mapping.msw2rib[
                    "sw_sprinkling"
                ].dot(self.msw_sprinkling_demand_sec)[:]
                self.ribasim_infiltration += np.where(
                    ribasim_sprinkling_demand_sec > 0, ribasim_sprinkling_demand_sec, 0
                )
                self.ribasim_drainage += np.where(
                    ribasim_sprinkling_demand_sec < 0, -ribasim_sprinkling_demand_sec, 0
                )
=======
        # flux from metaswap ponding to Ribasim

        self.msw_ponding_flux_sec = (
            self.msw.get_surfacewater_ponding_allocation_ptr()
            / days_to_seconds(self.delt)
        )
        if self.mapping.msw2rib is not None:
            if "sw_ponding" in self.mapping.msw2rib:
                self.exchange_balance_1d.predicted["msw_ponding2riba_flux"][
                    :
                ] = self.mapping.msw2rib["sw_ponding"].dot(self.msw_ponding_flux_sec)[:]

        # flux from metaswap sprinkling to Ribasim (demand)
        if self.coupling.enable_sprinkling_surface_water:
            self.msw_sprinkling_demand_sec = (
                self.msw.get_surfacewater_sprinking_demand_ptr()
                / days_to_seconds(self.delt)
            )

            self.exchange_balance_1d.predicted["msw_sprinkling2riba_flux"][
                :
            ] = -self.mapping.msw2rib["sw_sprinkling"].dot(
                self.msw_sprinkling_demand_sec
            )[:]
>>>>>>> 24d61965

    def exchange_rib2msw(self, rib_sprfrac_realised: NDArray[np.float64]) -> None:
        # realised flux from Ribasim to metaswap
        if self.coupling.enable_sprinkling_surface_water:
            msw_sprinkling_realised = self.msw.get_surfacewater_sprinking_realised_ptr()
            # map fractions back to the shape of MetaSWAP array
            msw_sprfrac_realised = self.mapping.msw2rib["sw_sprinkling"].T.dot(
                rib_sprfrac_realised
            )
            # multiply fractions with demands
            msw_sprinkling_realised[:] = (
                (self.msw_sprinkling_demand_sec * days_to_seconds(self.delt))
                * msw_sprfrac_realised
            )[:]

    def exchange_mod2rib(self) -> None:
        # Compute MODFLOW 6 river and drain flux
        for key, river in self.mf6_river_packages.items():
            river_flux = river.get_flux(self.mf6_head)
            ribasim_flux = self.mapping.mod2rib[key].dot(river_flux) / days_to_seconds(
                self.delt
            )
            self.ribasim_infiltration += np.where(ribasim_flux > 0, ribasim_flux, 0)
            self.ribasim_drainage += np.where(ribasim_flux < 0, -ribasim_flux, 0)

        for key, drainage in self.mf6_drainage_packages.items():
            drain_flux = drainage.get_flux(self.mf6_head)
            ribasim_flux = self.mapping.mod2rib[key].dot(drain_flux) / days_to_seconds(
                self.delt
            )
            self.ribasim_drainage -= ribasim_flux

    def exchange_rib2mod(self) -> None:
        # Set the MODFLOW 6 river stage and drainage to value of waterlevel of Ribasim basin
        for key, river in self.mf6_active_river_packages.items():
            # TODO: use specific level after Ribasim can export levels
            river.stage[:] = self.mapping.rib2mod[key].dot(self.ribasim_level)
        for key, drainage in self.mf6_active_drainage_packages.items():
            # TODO: use specific level after Ribasim can export levels
            drainage.elevation[:] = self.mapping.rib2mod[key].dot(self.ribasim_level)

    def exchange_msw2mod(self) -> None:
        """Exchange Metaswap to Modflow"""
        self.mf6_storage[:] = (
            self.mapping.msw2mod["storage_mask"][:] * self.mf6_storage[:]
            + self.mapping.msw2mod["storage"].dot(self.msw_storage)[:]
        )
        self.exchange_logger.log_exchange(
            "mf6_storage", self.mf6_storage, self.get_current_time()
        )
        self.exchange_logger.log_exchange(
            "msw_storage", self.msw_storage, self.get_current_time()
        )
        # Set recharge
        self.mf6_recharge[:] = (
            self.mapping.msw2mod["recharge_mask"][:] * self.mf6_recharge[:]
            + self.mapping.msw2mod["recharge"].dot(self.msw_volume)[:] / self.delt
        ) / self.mf6_area[self.mf6_recharge_nodes]

        if self.coupling.enable_sprinkling_groundwater:
            self.mf6_sprinkling_wells[:] = (
                self.mapping.msw2mod["sw_sprinkling_mask"][:]
                * self.mf6_sprinkling_wells[:]
                + self.mapping.msw2mod["sw_sprinkling"].dot(self.msw_volume)[:]
                / self.delt
            )

    def exchange_mod2msw(self) -> None:
        """Exchange Modflow to Metaswap"""
        self.msw_head[:] = (
            self.mapping.mod2msw["head_mask"][:] * self.msw_head[:]
            + self.mapping.mod2msw["head"].dot(self.mf6_head)[:]
        )

    def finalize(self) -> None:
        self.mf6.finalize()
        if self.has_ribasim:
            self.ribasim.finalize()
            self.ribasim.shutdown_julia()
        self.exchange_logger.finalize()

    def get_current_time(self) -> float:
        return self.mf6.get_current_time()

    def get_end_time(self) -> float:
        return self.mf6.get_end_time()

    def report_timing_totals(self) -> None:
        total_mf6 = self.mf6.report_timing_totals()
        total_ribasim = self.ribasim.report_timing_totals()
        total_msw = self.msw.report_timing_totals()
        total = total_mf6 + total_ribasim + total_msw
        logger.info(f"Total elapsed time in numerical kernels: {total:0.4f} seconds")


def days_to_seconds(day: float) -> float:
    return day * 86400<|MERGE_RESOLUTION|>--- conflicted
+++ resolved
@@ -130,10 +130,6 @@
         if self.has_metaswap:
             self.msw.initialize()
         self.log_version()
-<<<<<<< HEAD
-=======
-        self.exchange_balance_1d = exchange_ribasim_1d(self.ribasim)
->>>>>>> 24d61965
 
         if self.coupling.output_config_file is not None:
             self.exchange_logger = ExchangeCollector.from_file(
@@ -304,13 +300,6 @@
 
             self.exchange_rib2msw(rib_sprfrac_realised)
 
-<<<<<<< HEAD
-=======
-            # exchange water balance total of the predicted 1d to ribasim
-            self.exchange_balance_1d.sum_predicted()
-            self.exchange_balance_1d.to_ribasim()
-
->>>>>>> 24d61965
             self.msw.finish_surface_water_time_step(1)
 
             self.solve_modflow6_metaswap()
@@ -348,7 +337,6 @@
         return has_converged
 
     def exchange_msw2rib(self) -> None:
-<<<<<<< HEAD
         if self.mapping.msw2rib is not None:
             # flux from metaswap ponding to Ribasim
             if "sw_ponding" in self.mapping.msw2rib:
@@ -380,32 +368,6 @@
                 self.ribasim_drainage += np.where(
                     ribasim_sprinkling_demand_sec < 0, -ribasim_sprinkling_demand_sec, 0
                 )
-=======
-        # flux from metaswap ponding to Ribasim
-
-        self.msw_ponding_flux_sec = (
-            self.msw.get_surfacewater_ponding_allocation_ptr()
-            / days_to_seconds(self.delt)
-        )
-        if self.mapping.msw2rib is not None:
-            if "sw_ponding" in self.mapping.msw2rib:
-                self.exchange_balance_1d.predicted["msw_ponding2riba_flux"][
-                    :
-                ] = self.mapping.msw2rib["sw_ponding"].dot(self.msw_ponding_flux_sec)[:]
-
-        # flux from metaswap sprinkling to Ribasim (demand)
-        if self.coupling.enable_sprinkling_surface_water:
-            self.msw_sprinkling_demand_sec = (
-                self.msw.get_surfacewater_sprinking_demand_ptr()
-                / days_to_seconds(self.delt)
-            )
-
-            self.exchange_balance_1d.predicted["msw_sprinkling2riba_flux"][
-                :
-            ] = -self.mapping.msw2rib["sw_sprinkling"].dot(
-                self.msw_sprinkling_demand_sec
-            )[:]
->>>>>>> 24d61965
 
     def exchange_rib2msw(self, rib_sprfrac_realised: NDArray[np.float64]) -> None:
         # realised flux from Ribasim to metaswap
