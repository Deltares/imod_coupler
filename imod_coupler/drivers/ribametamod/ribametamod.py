--- conflicted
+++ resolved
@@ -215,15 +215,9 @@
                     self.mf6_river_packages,
                     self.mf6_drainage_packages,
                     {
-<<<<<<< HEAD
                         "ribasim_nbasin": self.ribasim_level.size,
                         "ribasim_nuser": self.ribasim_user_realized.size,
                         "ribasim_nsubgrid": self.subgrid_level.size,
-=======
-                        "ribasim_nbasin": len(self.ribasim_level),
-                        "ribasim_nuser": len(self.ribasim_user_realised),
-                        "ribasim_nsubgrid": len(self.subgrid_level),
->>>>>>> 1accfb28
                     },
                 )
             )
@@ -324,22 +318,11 @@
                         raise ValueError(
                             "reshaping user demand array resulted in a copy of array"
                         )
-<<<<<<< HEAD
                     self.coupled_user_indices = np.flatnonzero(
                         self.mapping.msw2rib["sw_sprinkling_mask"] == 0
                     )
                     self.coupled_priority_indices, _ = np.nonzero(
                         self.ribasim_user_demand[:, self.coupled_user_indices] != 0.0
-=======
-
-                    if self.ribasim_user_realised is not None:
-                        self.realised_fractions_swspr: NDArray[np.float64] = (
-                            np.full_like(self.ribasim_user_realised, 0.0)
-                        )
-
-                    modribmsw_arrays["rib_sprinkling_realised"] = (
-                        self.ribasim_user_realised
->>>>>>> 1accfb28
                     )
                     # zero all coupled demand elements
                     self.ribasim_user_demand[
