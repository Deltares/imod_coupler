import os
from pathlib import Path
from typing import Any, Dict, List, Optional

from pydantic import BaseModel, FilePath, validator

<<<<<<< HEAD

class Modflow6(BaseModel):
    dll: FilePath
    dll_dep_dir: Optional[DirectoryPath]
    work_dir: DirectoryPath

    @validator("dll")
    def resolve_dll(cls, dll: FilePath) -> FilePath:
        return dll.resolve()

    @validator("dll_dep_dir")
    def resolve_dll_dep_dir(
        cls, dll_dep_dir: Optional[DirectoryPath]
    ) -> Optional[DirectoryPath]:
        if dll_dep_dir is not None:
            dll_dep_dir = dll_dep_dir.resolve()
        return dll_dep_dir


class Ribasim(BaseModel):
    dll: FilePath
    dll_dep_dir: DirectoryPath
    config_file: FilePath

    @validator("dll")
    def resolve_dll(cls, dll: FilePath) -> FilePath:
        return dll.resolve()

    @validator("dll_dep_dir")
    def resolve_dll_dep_dir(
        cls, dll_dep_dir: Optional[DirectoryPath]
    ) -> Optional[DirectoryPath]:
        if dll_dep_dir is not None:
            dll_dep_dir = dll_dep_dir.resolve()
        return dll_dep_dir


class Metaswap(BaseModel):
    dll: FilePath
    dll_dep_dir: Optional[DirectoryPath]
    work_dir: DirectoryPath

    @validator("dll")
    def resolve_dll(cls, dll: FilePath) -> FilePath:
        return dll.resolve()

    @validator("dll_dep_dir")
    def resolve_dll_dep_dir(
        cls, dll_dep_dir: Optional[DirectoryPath]
    ) -> Optional[DirectoryPath]:
        if dll_dep_dir is not None:
            dll_dep_dir = dll_dep_dir.resolve()
        return dll_dep_dir
=======
from imod_coupler.drivers.kernel_config import Metaswap, Modflow6, Ribasim
>>>>>>> 8bd16c61


class Kernels(BaseModel):
    modflow6: Modflow6
    ribasim: Ribasim
    metaswap: Optional[Metaswap]


class Coupling(BaseModel):
    mf6_model: str  # the MODFLOW 6 model that will be coupled
    mf6_active_river_packages: Dict[str, str]
    mf6_active_drainage_packages: Dict[str, str]
    mf6_passive_river_packages: Dict[str, str]
    mf6_passive_drainage_packages: Dict[str, str]
<<<<<<< HEAD
    mf6_msw_mappings:  Optional[Dict[str, str]]

    enable_sprinkling: Optional[bool] = False  # true whemn sprinkling is active
    mf6_msw_recharge_pkg: Optional[str] = None  # the recharge package that will be used for coupling
    mf6_msw_well_pkg: Optional[str] = None  # the well package that will be used for coupling when sprinkling is active
#    mf6_msw_node_map: Optional[FilePath] = None  # the path to the node map file
#    mf6_msw_recharge_map: Optional[FilePath] = None  # the pach to the recharge map file
#    mf6_msw_sprinkling_map: Optional[FilePath] = None  # the path to the sprinkling map file
    output_config_file: Optional[FilePath] = None
#
    class Config:
        arbitrary_types_allowed = True  # Needed for `mf6_msw_sprinkling_map`

#   @validator(
#       "output_config_file",
#       "mf6_msw_node_map",
#       "mf6_msw_recharge_map",
#       "output_config_file",
#   )
#   def resolve_file_path(cls, file_path: FilePath) -> FilePath:
#       return file_path.resolve()

=======

    enable_sprinkling: bool  # true whemn sprinkling is active
    mf6_msw_recharge_pkg: str  # the recharge package that will be used for coupling
    mf6_msw_well_pkg: (
        str | None
    ) = None  # the well package that will be used for coupling when sprinkling is active
    mf6_msw_node_map: FilePath  # the path to the node map file
    mf6_msw_recharge_map: FilePath  # the pach to the recharge map file
    mf6_msw_sprinkling_map: Optional[
        FilePath
    ] = None  # the path to the sprinkling map file
    output_config_file: FilePath | None = None

    class Config:
        arbitrary_types_allowed = True  # Needed for `mf6_msw_sprinkling_map`

    @validator("mf6_msw_well_pkg")
    def validate_mf6_msw_well_pkg(
        cls, mf6_msw_well_pkg: str | None, values: Any
    ) -> str | None:
        if values.get("enable_sprinkling") and mf6_msw_well_pkg is None:
            raise ValueError(
                "If `enable_sprinkling` is True, then `mf6_msw_well_pkg` needs to be set."
            )
        return mf6_msw_well_pkg

    @validator(
        "output_config_file",
        "mf6_msw_node_map",
        "mf6_msw_recharge_map",
        "output_config_file",
    )
    def resolve_file_path(cls, file_path: FilePath) -> FilePath:
        return file_path.resolve()

    @validator("mf6_msw_sprinkling_map")
    def validate_mf6_msw_sprinkling_map(
        cls, mf6_msw_sprinkling_map: FilePath | None, values: Any
    ) -> FilePath | None:
        if mf6_msw_sprinkling_map is not None:
            return mf6_msw_sprinkling_map.resolve()
        elif values.get("enable_sprinkling"):
            raise ValueError(
                "If `enable_sprinkling` is True, then `mf6_msw_sprinkling_map` needs to be set."
            )
        return mf6_msw_sprinkling_map
>>>>>>> 8bd16c61


class RibaMetaModConfig(BaseModel):
    kernels: Kernels
    coupling: List[Coupling]

    def __init__(self, config_dir: Path, **data: Any) -> None:
        """Model for the Ribamod config validated by pydantic

        The validation expects current working directory at config file level
        so it is changed during initialization

        Args:
            config_dir (Path): Directory where the config file resides
        """
        os.chdir(config_dir)
        super().__init__(**data)

    @validator("coupling")
    def restrict_coupling_count(cls, coupling: List[Coupling]) -> List[Coupling]:
        if len(coupling) == 0:
            raise ValueError("At least one coupling has to be defined.")
        if len(coupling) > 1:
            raise ValueError("Multi-model coupling is not yet supported.")
        return coupling<|MERGE_RESOLUTION|>--- conflicted
+++ resolved
@@ -4,63 +4,8 @@
 
 from pydantic import BaseModel, FilePath, validator
 
-<<<<<<< HEAD
+from imod_coupler.drivers.kernel_config import Metaswap, Modflow6, Ribasim
 
-class Modflow6(BaseModel):
-    dll: FilePath
-    dll_dep_dir: Optional[DirectoryPath]
-    work_dir: DirectoryPath
-
-    @validator("dll")
-    def resolve_dll(cls, dll: FilePath) -> FilePath:
-        return dll.resolve()
-
-    @validator("dll_dep_dir")
-    def resolve_dll_dep_dir(
-        cls, dll_dep_dir: Optional[DirectoryPath]
-    ) -> Optional[DirectoryPath]:
-        if dll_dep_dir is not None:
-            dll_dep_dir = dll_dep_dir.resolve()
-        return dll_dep_dir
-
-
-class Ribasim(BaseModel):
-    dll: FilePath
-    dll_dep_dir: DirectoryPath
-    config_file: FilePath
-
-    @validator("dll")
-    def resolve_dll(cls, dll: FilePath) -> FilePath:
-        return dll.resolve()
-
-    @validator("dll_dep_dir")
-    def resolve_dll_dep_dir(
-        cls, dll_dep_dir: Optional[DirectoryPath]
-    ) -> Optional[DirectoryPath]:
-        if dll_dep_dir is not None:
-            dll_dep_dir = dll_dep_dir.resolve()
-        return dll_dep_dir
-
-
-class Metaswap(BaseModel):
-    dll: FilePath
-    dll_dep_dir: Optional[DirectoryPath]
-    work_dir: DirectoryPath
-
-    @validator("dll")
-    def resolve_dll(cls, dll: FilePath) -> FilePath:
-        return dll.resolve()
-
-    @validator("dll_dep_dir")
-    def resolve_dll_dep_dir(
-        cls, dll_dep_dir: Optional[DirectoryPath]
-    ) -> Optional[DirectoryPath]:
-        if dll_dep_dir is not None:
-            dll_dep_dir = dll_dep_dir.resolve()
-        return dll_dep_dir
-=======
-from imod_coupler.drivers.kernel_config import Metaswap, Modflow6, Ribasim
->>>>>>> 8bd16c61
 
 
 class Kernels(BaseModel):
@@ -75,32 +20,7 @@
     mf6_active_drainage_packages: Dict[str, str]
     mf6_passive_river_packages: Dict[str, str]
     mf6_passive_drainage_packages: Dict[str, str]
-<<<<<<< HEAD
-    mf6_msw_mappings:  Optional[Dict[str, str]]
-
-    enable_sprinkling: Optional[bool] = False  # true whemn sprinkling is active
-    mf6_msw_recharge_pkg: Optional[str] = None  # the recharge package that will be used for coupling
-    mf6_msw_well_pkg: Optional[str] = None  # the well package that will be used for coupling when sprinkling is active
-#    mf6_msw_node_map: Optional[FilePath] = None  # the path to the node map file
-#    mf6_msw_recharge_map: Optional[FilePath] = None  # the pach to the recharge map file
-#    mf6_msw_sprinkling_map: Optional[FilePath] = None  # the path to the sprinkling map file
-    output_config_file: Optional[FilePath] = None
-#
-    class Config:
-        arbitrary_types_allowed = True  # Needed for `mf6_msw_sprinkling_map`
-
-#   @validator(
-#       "output_config_file",
-#       "mf6_msw_node_map",
-#       "mf6_msw_recharge_map",
-#       "output_config_file",
-#   )
-#   def resolve_file_path(cls, file_path: FilePath) -> FilePath:
-#       return file_path.resolve()
-
-=======
-
-    enable_sprinkling: bool  # true whemn sprinkling is active
+    enable_sprinkling: bool  # true when sprinkling is active
     mf6_msw_recharge_pkg: str  # the recharge package that will be used for coupling
     mf6_msw_well_pkg: (
         str | None
@@ -145,7 +65,6 @@
                 "If `enable_sprinkling` is True, then `mf6_msw_sprinkling_map` needs to be set."
             )
         return mf6_msw_sprinkling_map
->>>>>>> 8bd16c61
 
 
 class RibaMetaModConfig(BaseModel):
