import os
from pathlib import Path
<<<<<<< HEAD
from typing import Any, Dict, List, Optional
=======
from typing import Any
>>>>>>> f91e0ecf

from pydantic import BaseModel, FilePath, validator

from imod_coupler.drivers.kernel_config import Metaswap, Modflow6, Ribasim


class Kernels(BaseModel):
    modflow6: Modflow6
    ribasim: Optional[Ribasim]
    metaswap: Optional[Metaswap]


class Coupling(BaseModel):
    mf6_model: str  # the MODFLOW 6 model that will be coupled
<<<<<<< HEAD
    mf6_active_river_packages: Dict[str, str]
    mf6_active_drainage_packages: Dict[str, str]
    mf6_passive_river_packages: Dict[str, str]
    mf6_passive_drainage_packages: Dict[str, str]
    mf6_msw_mappings: Dict[str, str] | None = None
=======
    mf6_active_river_packages: dict[str, str]
    mf6_active_drainage_packages: dict[str, str]
    mf6_passive_river_packages: dict[str, str]
    mf6_passive_drainage_packages: dict[str, str]
>>>>>>> f91e0ecf

    enable_sprinkling: Optional[bool] = False  # true whemn sprinkling is active
    mf6_msw_recharge_pkg: str | None = (
        None  # the recharge package that will be used for coupling
    )
    mf6_msw_well_pkg: str | None = None  # the well package that will be used for coupling when sprinkling is active
    mf6_msw_node_map: FilePath | None = None  # the path to the node map file
    mf6_msw_recharge_map: FilePath | None = None  # the pach to the recharge map file
    mf6_msw_sprinkling_map: FilePath | None = (
        None  # the path to the sprinkling map file
    )
    output_config_file: FilePath | None = None

    @validator("mf6_msw_well_pkg")
    def validate_mf6_msw_well_pkg(
        cls, mf6_msw_well_pkg: str | None, values: Any
    ) -> str | None:
        if values.get("enable_sprinkling") and mf6_msw_well_pkg is None:
            raise ValueError(
                "If `enable_sprinkling` is True, then `mf6_msw_well_pkg` needs to be set."
            )
        return mf6_msw_well_pkg

    @validator(
        "output_config_file",
        "mf6_msw_node_map",
        "mf6_msw_recharge_map",
        "output_config_file",
    )
    def resolve_file_path(cls, file_path: FilePath) -> FilePath:
        return file_path.resolve()

    @validator("mf6_msw_sprinkling_map")
    def validate_mf6_msw_sprinkling_map(
        cls, mf6_msw_sprinkling_map: FilePath | None, values: Any
    ) -> FilePath | None:
        if mf6_msw_sprinkling_map is not None:
            return mf6_msw_sprinkling_map.resolve()
        elif values.get("enable_sprinkling"):
            raise ValueError(
                "If `enable_sprinkling` is True, then `mf6_msw_sprinkling_map` needs to be set."
            )
        return mf6_msw_sprinkling_map


class RibaMetaModConfig(BaseModel):
    kernels: Kernels
    coupling: list[Coupling]

    def __init__(self, config_dir: Path, **data: Any) -> None:
        """Model for the Ribamod config validated by pydantic

        The validation expects current working directory at config file level
        so it is changed during initialization

        Args:
            config_dir (Path): Directory where the config file resides
        """
        os.chdir(config_dir)
        super().__init__(**data)

    @validator("coupling")
    def restrict_coupling_count(cls, coupling: list[Coupling]) -> list[Coupling]:
        if len(coupling) == 0:
            raise ValueError("At least one coupling has to be defined.")
        if len(coupling) > 1:
            raise ValueError("Multi-model coupling is not yet supported.")
        return coupling<|MERGE_RESOLUTION|>--- conflicted
+++ resolved
@@ -1,10 +1,6 @@
 import os
 from pathlib import Path
-<<<<<<< HEAD
-from typing import Any, Dict, List, Optional
-=======
 from typing import Any
->>>>>>> f91e0ecf
 
 from pydantic import BaseModel, FilePath, validator
 
@@ -19,18 +15,11 @@
 
 class Coupling(BaseModel):
     mf6_model: str  # the MODFLOW 6 model that will be coupled
-<<<<<<< HEAD
-    mf6_active_river_packages: Dict[str, str]
-    mf6_active_drainage_packages: Dict[str, str]
-    mf6_passive_river_packages: Dict[str, str]
-    mf6_passive_drainage_packages: Dict[str, str]
-    mf6_msw_mappings: Dict[str, str] | None = None
-=======
     mf6_active_river_packages: dict[str, str]
     mf6_active_drainage_packages: dict[str, str]
     mf6_passive_river_packages: dict[str, str]
     mf6_passive_drainage_packages: dict[str, str]
->>>>>>> f91e0ecf
+    mf6_msw_mappings: dict[str, str] | None = None
 
     enable_sprinkling: Optional[bool] = False  # true whemn sprinkling is active
     mf6_msw_recharge_pkg: str | None = (
