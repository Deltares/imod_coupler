""" MetaMod: the coupling between MetaSWAP and MODFLOW 6

description:

"""
from __future__ import annotations

import os
from pathlib import Path
from typing import Any, Dict

import numpy as np
import scipy.sparse as spr
from loguru import logger
from numpy import float_, int_
from numpy.typing import NDArray
from scipy.sparse import csr_matrix, dia_matrix
from xmipy import XmiWrapper

from imod_coupler.config import BaseConfig
from imod_coupler.drivers.dfm_metamod.config import Coupling, DfmMetaModConfig
from imod_coupler.drivers.dfm_metamod.dfm_wrapper import DfmWrapper
from imod_coupler.drivers.dfm_metamod.exchange import (
    exchange_balance_1d,
    exchange_balance_2d,
)
from imod_coupler.drivers.dfm_metamod.mapping import Mapping
from imod_coupler.drivers.dfm_metamod.mf6_wrapper import Mf6Wrapper
from imod_coupler.drivers.dfm_metamod.msw_wrapper import MswWrapper
from imod_coupler.drivers.driver import Driver
from imod_coupler.utils import Operator, create_mapping


class DfmMetaMod(Driver):
    """The driver coupling DFLOW-FM, MetaSWAP and MODFLOW 6"""

    name: str = "dfm_metamod"  # name of the driver
    base_config: BaseConfig  # the parsed information from the configuration file
    dfm_metamod_config: DfmMetaModConfig  # the parsed information from the configuration file specific to MetaMod
    coupling: Coupling  # the coupling information

    timing: bool  # true, when timing is enabled
    mf6: Mf6Wrapper  # the MODFLOW 6 XMI kernel
    msw: MswWrapper  # the MetaSWAP XMI kernel
    dfm: DfmWrapper  # the dflow-fm BMI kernel

    delt_mf6: float  # time step from MODFLOW 6 (leading)
    delt_msw_dflow: float  # timestep of fast proceses in MetaSWAP
    number_substeps_per_modflowstep: float  # number of subtimesteps between metaSWAP-DFLOW in a single MF6 timestep

    # sparse matrices used for  modflow-dflow exchanges
    map_active_mod_dflow1d: dict[str, csr_matrix]
    map_passive_mod_dflow1d: dict[str, csr_matrix]
    # masks used for  modflow-dflow exchanges
    mask_active_mod_dflow1d: dict[str, NDArray[np.int_]]
    mask_passive_mod_dflow1d: dict[str, NDArray[np.int_]]
    # dictionary with mapping tables for mod=>msw coupling
    map_mod2msw: Dict[str, csr_matrix]
    # dictionary with mapping tables for msw=>mod coupling
    map_msw2mod: Dict[str, csr_matrix]
    # dict. with mask arrays for mod=>msw coupling
    mask_mod2msw: Dict[str, NDArray[Any]]
    # dict. with mask arrays for msw=>mod coupling
    mask_msw2mod: Dict[str, NDArray[Any]]
    # dictionary with mapping tables for msw-dflow coupling
    map_msw_dflow1d: Dict[str, csr_matrix]
    map_msw_dflow2d: Dict[str, csr_matrix]
    # dictionary with mask arrays for msw-dflow coupling
    mask_msw_dflow1d: Dict[str, NDArray[Any]]
    mask_msw_dflow2d: Dict[str, NDArray[Any]]

    # tolerance for time-related comparisons
    time_eps = 1e-5

    def __init__(
        self, base_config: BaseConfig, config_dir: Path, driver_dict: Dict[str, Any]
    ):
        """Constructs the `DfmMetaMod` object"""
        self.base_config = base_config
        self.dfm_metamod_config = DfmMetaModConfig(config_dir, **driver_dict)
        self.coupling = self.dfm_metamod_config.coupling[
            0
        ]  # Adapt as soon as we have multimodel support

    def initialize(self) -> None:
        self.mf6 = Mf6Wrapper(
            self.dfm_metamod_config.kernels.modflow6.dll,
            self.dfm_metamod_config.kernels.modflow6.dll_dep_dir,
            self.dfm_metamod_config.kernels.modflow6.work_dir,
            self.base_config.timing,
        )
        self.msw = MswWrapper(
            self.dfm_metamod_config.kernels.metaswap.dll,
            self.dfm_metamod_config.kernels.metaswap.dll_dep_dir,
            self.dfm_metamod_config.kernels.metaswap.work_dir,
            self.base_config.timing,
        )
        # ================
        # modifying the path here should not be necessary
        os.environ["PATH"] = (
            os.path.dirname(self.dfm_metamod_config.kernels.dflowfm.dll)
            + os.pathsep
            + os.environ["PATH"]
        )
        # ================
        mdu_name = self.coupling.dict()["dfm_model"]
        dflowfm_input = self.dfm_metamod_config.kernels.dflowfm.work_dir.joinpath(
            mdu_name
        )
        self.dfm = DfmWrapper(engine="dflowfm", configfile=dflowfm_input)

        # Print output to stdout
        self.mf6.set_int("ISTDOUTTOFILE", 0)
        self.mf6.initialize()
        self.msw.initialize()
        self.msw.initialize_surface_water_component()
        self.dfm.initialize()
        self.get_array_dims()
        self.mapping = Mapping(
            self.coupling, self.msw.working_directory, self.array_dims
        )
        self.set_mapping()
        self.log_version()
        self.exchange_balans_1d = exchange_balance_1d(self.array_dims["dfm_1d"])
        self.exchange_balans_2d = exchange_balance_2d(self.array_dims["dfm_2d"])

    def log_version(self) -> None:
        logger.info(f"MODFLOW version: {self.mf6.get_version()}")
        logger.info(f"MetaSWAP version: {self.msw.get_version()}")
        logger.info(f"Dflow FM version: version fetching not implemented in BMI")

    def set_mapping(self) -> None:
        storage_conversion = self.mf6_storage_conversion_term()
        self.map_mod_msw, self.mask_mod_msw = self.mapping.mapping_mf_msw(
            storage_conversion
        )
        (
            self.map_active_mod_dflow1d,
            self.mask_active_mod_dflow1d,
        ) = self.mapping.mapping_active_mf_dflow1d()
        (
            self.map_passive_mod_dflow1d,
            self.mask_passive_mod_dflow1d,
        ) = self.mapping.mapping_passive_mf_dflow1d()
        self.map_msw_dflow1d, self.mask_msw_dflow1d = self.mapping.mapping_msw_dflow1d()
        self.map_msw_dflow2d, self.mask_msw_dflow2d = self.mapping.mapping_msw_dflow2d()

    def update(self) -> None:
        # heads from modflow to MetaSWAP
        self.exchange_mod2msw()

        # we cannot set the timestep (yet) in Modflow
        # -> set to the (dummy) value 0.0 for now
        t_begin = self.get_current_time()
        self.mf6.prepare_time_step(0.0)

        self.delt_mf6 = self.mf6.get_time_step()
        self.delt_msw_dflow = self.msw.get_sw_time_step()
        self.number_substeps_per_modflowstep = int(self.delt_mf6 / self.delt_msw_dflow)
        self.msw.prepare_time_step(self.delt_mf6)

        # initialise water balance 1d + 2d
        self.exchange_balans_1d.reset()
        self.exchange_balans_2d.reset()

        # stage from dflow 1d to modflow active coupled riv
        self.exchange_stage_1d_dfm2mf6()

        # flux from modflow active coupled riv to water balance 1d
        self.exchange_flux_riv_active_mf62dfm()

        # flux from modflow passive coupled riv to water balance 1d
        self.exchange_flux_riv_passive_mf62dfm()

        # flux from modflow passive coupled drn to water balance 1d
        self.exchange_flux_drn_passive_mf62dfm()

        # sub timestepping between metaswap and dflow
        subtimestep_endtime = t_begin
        for idtsw in range(self.number_substeps_per_modflowstep):
            subtimestep_endtime += self.delt_msw_dflow

            # initial 2d stage from dflow 2d to msw
            self.exchange_stage_2d_dfm2msw()

            # initiate surface water timestep
            self.msw.start_surface_water_time_step(idtsw)

            # flux from metaswap ponding to water balance 1d
            self.exchange_ponding_msw2dflow1d()

            # flux from metaswap sprinkling to water balance 1d
            self.exchange_sprinkling_msw2dflow1d()

            # exchange ponding msw to water balance 2d
            self.exchange_ponding_msw2dflow2d()

            # exchange water balance 1d to dlfow 1d
            self.exchange_balans_1d.sum_demand()
            self.exchange_balans_2dfm(self.exchange_balans_1d.demand["sum"])

            # get cummelative flux before dfm-run
            q_dflow_before_run_dflow_1d = self.dfm.get_cumulative_fluxes_1d_nodes()
            q_dflow_before_run_dflow_2d = self.dfm.get_cumulative_fluxes_2d_nodes()

            # run dflow
            while (
                self.dfm.get_current_time()
                < days_to_seconds(subtimestep_endtime) - self.time_eps
            ):
                self.dfm.update()

            # get cummelative flux after dfm-run
            q_dflow_after_run_dflow_1d = self.dfm.get_cumulative_fluxes_1d_nodes()
            q_dflow1_after_run_dflow_2d = self.dfm.get_cumulative_fluxes_2d_nodes()

            # calculate realised volumes by dflow
            q_dflow_realised_1d = (
                q_dflow_after_run_dflow_1d - q_dflow_before_run_dflow_1d
            )
            q_dflow_realised_2d = (
                q_dflow1_after_run_dflow_2d - q_dflow_before_run_dflow_2d
            )
            self.exchange_balans_1d.compute_realised(q_dflow_realised_1d)
            self.exchange_balans_2d.compute_realised(q_dflow_realised_2d)

            # exchange realised values 1d to metaswap before finish of surface water time-step
            self.exchange_sprinkling_dflow1d2msw(
                self.exchange_balans_1d.realised["dflow1d_flux2sprinkling_msw"]
            )

            # exchange realised values 2d to metaswap
            self.exchange_ponding_dflow2d2msw(
                self.exchange_balans_2d.realised["dflow2d-flux2msw-ponding"]
            )

            # exchange 2d stage to msw, so it can finish the sw-timestep (now stage at the start of next timestep)
            self.exchange_stage_2d_dfm2msw()

            self.msw.finish_surface_water_time_step(idtsw)

        # exchange correction flux to MF6
        self.exchange_correction_dflow2mf6(
            self.exchange_balans_1d.realised["dflow1d_flux2mf-riv_negative"]
        )

        # convergence loop modflow-metaswap
        self.mf6.prepare_solve(1)
        for kiter in range(1, self.mf6.max_iter() + 1):
            has_converged = self.do_iter_mf_msw(1)
            if has_converged:
                logger.debug(f"MF6-MSW converged in {kiter} iterations")
                break
        self.mf6.finalize_solve(1)

        self.mf6.finalize_time_step()
        # self.msw_time = self.mf6.get_current_time() -> zie definitie
        self.msw.finalize_time_step()

    def finalize(self) -> None:
        self.mf6.finalize()
        self.msw.finalize()
        self.dfm.finalize()

    def get_current_time(self) -> float:
        return self.mf6.get_current_time()

    def get_end_time(self) -> float:
        return self.mf6.get_end_time()

    def get_array_dims(self) -> None:
        array_dims = {
            "msw_storage": self.msw.get_storage_ptr().size,
            "msw_head": self.msw.get_head_ptr().size,
            "msw_volume": self.msw.get_volume_ptr().size,
            "msw_sw_sprinkling": self.msw.get_surfacewater_sprinking_demand_ptr().size,
            "msw_sw_ponding": self.msw.get_surfacewater_sprinking_demand_ptr().size,
            "mf6_storage": self.mf6.get_storage(self.coupling.mf6_model).size,
            "mf6_head": self.mf6.get_head(self.coupling.mf6_model).size,
            "mf6_recharge": self.mf6.get_recharge(
                self.coupling.mf6_model, self.coupling.mf6_msw_recharge_pkg
            ).size,
            "mf6_riv_active": self.mf6.get_river_flux_estimate(
                self.coupling.mf6_model, self.coupling.mf6_river_active_pkg
            ).size,
            "mf6_riv_passive": self.mf6.get_river_drain_flux(
                self.coupling.mf6_model, self.coupling.mf6_river_passive_pkg
            ).size,
            "mf6_drn": self.mf6.get_river_drain_flux(
                self.coupling.mf6_model, self.coupling.mf6_drain_pkg
            ).size,
            "dfm_1d": self.dfm.get_number_1d_nodes(),
            "dfm_2d": self.dfm.get_number_2d_nodes(),
        }

        if self.coupling.enable_sprinkling:
            assert self.coupling.mf6_msw_well_pkg is not None
            array_dims["mf6_sprinkling_wells"] = self.mf6.get_sprinkling(
                self.coupling.mf6_model, self.coupling.mf6_msw_well_pkg
            ).size
        self.array_dims = array_dims

    def mf6_storage_conversion_term(self) -> dia_matrix:
        """calculated storage conversion terms to use for exchange from metaswap to mf6

        Args:
        none

        Returns:
            conversion_matrix (NDArray[float_]): array with conversion terms
        """

        if self.mf6.has_sc1(self.coupling.mf6_model):
            conversion_terms = 1.0 / self.mf6.get_area(self.coupling.mf6_model)
        else:
            conversion_terms = 1.0 / (
                self.mf6.get_area(self.coupling.mf6_model)
                * (
                    self.mf6.get_top(self.coupling.mf6_model)
                    - self.mf6.get_bot(self.coupling.mf6_model)
                )
            )

        conversion_matrix = dia_matrix(
            (conversion_terms, [0]),
            shape=(
                self.mf6.get_area(self.coupling.mf6_model).size,
                self.mf6.get_area(self.coupling.mf6_model).size,
            ),
            dtype=float,
        )
        return conversion_matrix

    def matrix_product(
        self,
        flux: NDArray[Any],
        water_balance: dict[str, NDArray[float_]],
        coupling: dict[str, csr_matrix],
        mask: dict[str, NDArray[int_]],
        exchange_type: str,
    ) -> None:
        water_balance[exchange_type][:] = (
            mask[exchange_type][:] * water_balance[exchange_type][:]
            + coupling[exchange_type].dot(flux)[:]
        )

    def exchange_balans_2dfm(self, flux2dflow: NDArray[float_]) -> None:
        self.dfm.set_1d_river_fluxes(flux2dflow)

    def exchange_stage_1d_dfm2mf6(self) -> None:
        """
        From DFM to MF6.
        Waterlevels in the 1D-rivers at the beginning of the mf6-timestep. (T=t)
        Should be set as the MF6 river stages.
        MF6 unit: meters above MF6's reference plane
        DFM unit: ?
        """
        dfm_water_levels = self.dfm.get_waterlevels_1d()
        mf6_river_stage = self.mf6.get_river_stages(
            self.coupling.mf6_model, self.coupling.mf6_river_active_pkg
        )

        updated_river_stage = (
            self.mask_active_mod_dflow1d["dflow1d2mf-riv_stage"][:] * mf6_river_stage[:]
            + self.map_active_mod_dflow1d["dflow1d2mf-riv_stage"].dot(dfm_water_levels)[
                :
            ]
        )

        self.mf6.set_river_stages(
            self.coupling.mf6_model,
            self.coupling.mf6_river_active_pkg,
            updated_river_stage,
        )

    def exchange_stage_2d_dfm2msw(self) -> None:
        """
        Sets dfm2d-stage to msw.

        MSW unit: m+DEM (depth)
        DFM unit: m+NAP
        """
        dfm_water_levels = self.dfm.get_waterlevels_2d()
        dfm_bed_level = self.dfm.get_bed_level_2d()
        dfm_water_depth = dfm_bed_level
        condition = dfm_water_levels > (dfm_bed_level + np.double(0.001))
        dfm_water_depth[condition] = dfm_water_levels[condition]

        msw_water_levels_ptr = self.msw.get_ponding_level_2d_ptr()

        msw_water_levels_ptr = (
            self.mask_msw_dflow2d["dflow2d_stage2msw-ponding"][:]
            * msw_water_levels_ptr[:]
            + self.map_msw_dflow2d["dflow2d_stage2msw-ponding"].dot(dfm_water_depth)[:]
        )

    def exchange_ponding_msw2dflow2d(self) -> None:
        ponding_msw_m3dtsw = self.msw.get_surfacewater_ponding_allocation_ptr()
        ponding_msw_m3s = ponding_msw_m3dtsw / days_to_seconds(self.delt_msw_dflow)

        self.matrix_product(
            ponding_msw_m3s,
            self.exchange_balans_2d.demand,
            self.map_msw_dflow2d,
            self.mask_msw_dflow2d,
            "msw-ponding2dflow2d_flux",
        )
        # for calculating the realised ponding volume, the flux need to be split up in positive and negative values
        # positive values means runoff from msw to dflow
        # negative values mean runon from dflow to msw
        ponding_msw_m3s_conditions = np.copy(ponding_msw_m3s)
        ponding_msw_m3s_conditions[ponding_msw_m3s < 0] = 0.0
        self.exchange_balans_2d.demand["msw-ponding2dflow2d_flux_positive"][:] = (
            self.mask_msw_dflow2d["msw-ponding2dflow2d_flux"][:]
            * self.exchange_balans_2d.demand["msw-ponding2dflow2d_flux_positive"][:]
            + self.map_msw_dflow2d["msw-ponding2dflow2d_flux"].dot(
                ponding_msw_m3s_conditions
            )[:]
        )
        ponding_msw_m3s_conditions = np.copy(ponding_msw_m3s)
        ponding_msw_m3s_conditions[ponding_msw_m3s > 0] = 0.0
        self.exchange_balans_2d.demand["msw-ponding2dflow2d_flux_negative"][:] = (
            self.mask_msw_dflow2d["msw-ponding2dflow2d_flux"][:]
            * self.exchange_balans_2d.demand["msw-ponding2dflow2d_flux_negative"][:]
            + self.map_msw_dflow2d["msw-ponding2dflow2d_flux"].dot(
                ponding_msw_m3s_conditions
            )[:]
        )

    def exchange_ponding_dflow2d2msw(
        self, dfm_flux_2d_realised: NDArray[np.float_]
    ) -> None:
        dfm_flux_2d_realised_m3dtsw = dfm_flux_2d_realised * days_to_seconds(
            self.delt_msw_dflow
        )
        ponding_msw = self.msw.get_surfacewater_ponding_realised_ptr()
        ponding_msw = (
            self.mask_msw_dflow2d["dflow2d_flux2msw-ponding"][:] * ponding_msw[:]
            + self.map_msw_dflow2d["dflow2d_flux2msw-ponding"].dot(
                dfm_flux_2d_realised_m3dtsw
            )[:]
        )

    def exchange_flux_riv_active_mf62dfm(self) -> None:
        """
        From MF6 to DFM.
        requested infiltration/drainage in the coming MF6 timestep for the 1D-rivers,
        estimated based on the MF6 groundwater levels and DFM water levels at T =t
        (so at the beginning of the timestep)

        The dflow 1d flux is set to zero, since this is the first call of the timestep

        MF6 unit: m3/d
        DFM unit: m3/s
        """

        # conversion from (-)m3/dtgw to (+)m3/s
        self.mf6_river_aquifer_flux_day = self.mf6.get_river_flux_estimate(
            self.coupling.mf6_model, self.coupling.mf6_river_active_pkg
        )
        mf6_river_aquifer_flux_sec = -self.mf6_river_aquifer_flux_day / days_to_seconds(
            self.delt_mf6
        )
        self.matrix_product(
            mf6_river_aquifer_flux_sec,
            self.exchange_balans_1d.demand,
            self.map_active_mod_dflow1d,
            self.mask_active_mod_dflow1d,
            "mf-riv2dflow1d_flux",
        )
        # for calculating the correction flux, the flux need to be split up in positive and negative values
        # since the sign is already swapped, positive values means drainage from mf6 to dflow and
        # negative values mean infiltration from dflow to MF6
        mf6_river_aquifer_flux_sec_conditions = np.copy(mf6_river_aquifer_flux_sec)
        mf6_river_aquifer_flux_sec_conditions[mf6_river_aquifer_flux_sec < 0] = 0.0
        self.exchange_balans_1d.demand["mf-riv2dflow1d_flux_positive"][:] = (
            self.mask_active_mod_dflow1d["mf-riv2dflow1d_flux"][:]
            * self.exchange_balans_1d.demand["mf-riv2dflow1d_flux"][:]
            + self.map_active_mod_dflow1d["mf-riv2dflow1d_flux"].dot(
                mf6_river_aquifer_flux_sec_conditions
            )[:]
        )

        mf6_river_aquifer_flux_sec_conditions = np.copy(mf6_river_aquifer_flux_sec)
        mf6_river_aquifer_flux_sec_conditions[mf6_river_aquifer_flux_sec > 0] = 0.0
        self.exchange_balans_1d.demand["mf-riv2dflow1d_flux_negative"][:] = (
            self.mask_active_mod_dflow1d["mf-riv2dflow1d_flux"][:]
            * self.exchange_balans_1d.demand["mf-riv2dflow1d_flux"][:]
            + self.map_active_mod_dflow1d["mf-riv2dflow1d_flux"].dot(
                mf6_river_aquifer_flux_sec_conditions
            )[:]
        )

    def exchange_ponding_msw2dflow1d(self) -> None:
        # conversion from (+)m3/dtsw to (+)m3/s
        msw_ponding_volume = self.msw.get_surfacewater_ponding_allocation_ptr()
        msw_ponding_flux_sec = msw_ponding_volume / days_to_seconds(self.delt_msw_dflow)

        self.matrix_product(
            msw_ponding_flux_sec,
            self.exchange_balans_1d.demand,
            self.map_msw_dflow1d,
            self.mask_msw_dflow1d,
            "msw-ponding2dflow1d_flux",
        )

    def exchange_sprinkling_msw2dflow1d(self) -> None:
        # conversion from (+)m3/dtsw to (+)m3/s
        msw_sprinkling_demand = self.msw.get_surfacewater_sprinking_demand_ptr()
        msw_sprinkling_flux_sec = msw_sprinkling_demand / days_to_seconds(
            self.delt_msw_dflow
        )

        self.matrix_product(
            msw_sprinkling_flux_sec,
            self.exchange_balans_1d.demand,
            self.map_msw_dflow1d,
            self.mask_msw_dflow1d,
            "msw-sprinkling2dflow1d_flux",
        )

    def exchange_sprinkling_dflow1d2msw(
        self, sprinkling_dflow: NDArray[np.float_]
    ) -> None:
<<<<<<< HEAD
        # get the realised and demand pointer
        sprinkling_msw = self.msw.get_surfacewater_sprinking_realised()
        msw_sprinkling_demand = self.msw.get_surfacewater_sprinking_demand()

        wbal = self.exchange_balans
        realised_dfm = wbal.realised["msw-sprinkling2dflow1d_flux"]
        demand = wbal.demand["msw-sprinkling2dflow1d_flux"]
        realised_fraction = realised_dfm / demand
        matrix = self.map_msw_dflow1d["msw-sprinkling2dflow1d_flux"].transpose()
        sprinkling_msw[:] = msw_sprinkling_demand[:] * matrix.dot(realised_fraction)[:]
=======
        # conversion from (+)m3/s to (+)m3/dtsw
        sprinkling_dflow_dtsw = sprinkling_dflow * days_to_seconds(self.delt_msw_dflow)
        # get the realised pointer
        sprinkling_msw = self.msw.get_surfacewater_sprinking_realised_ptr()
        # set pointer
        sprinkling_msw = (
            self.mask_msw_dflow1d["dflow1d_flux2sprinkling_msw"][:] * sprinkling_msw[:]
            + self.map_msw_dflow1d["dflow1d_flux2sprinkling_msw"].dot(
                sprinkling_dflow_dtsw
            )[:]
        )
>>>>>>> 965eb38e

    def exchange_flux_riv_passive_mf62dfm(self) -> None:
        """
        From MF6 to DFM.
        Calculated RIV2 drainage flux from MF6 to DFLOW 1D. The flux is for now added to the DFLOW vector.
        The dflow vector wil be emptied for every timestep by the function exchange_flux_riv_active_mf62dfm.
        TODO: add fluxes to a shared waterbalanse in our driver to create a shared water volume that can be used in the msw-dflow timestepping

        MF6 unit: m3/d
        DFM unit: m3/s
        """
        mf6_riv2_flux = self.mf6.get_river_drain_flux(
            self.coupling.mf6_model, self.coupling.mf6_river_passive_pkg
        )
        # conversion from (-)m3/dtgw to (+)m3/s
        mf6_riv2_flux_sec = -mf6_riv2_flux / days_to_seconds(self.delt_mf6)

        self.matrix_product(
            mf6_riv2_flux_sec,
            self.exchange_balans_1d.demand,
            self.map_passive_mod_dflow1d,
            self.mask_passive_mod_dflow1d,
            "mf-riv2dflow1d_passive_flux",
        )

    def exchange_flux_drn_passive_mf62dfm(self) -> None:
        """
        From MF6 to DFM.
        Calculated DRN drainage flux from MF6 to DFLOW 1D.The flux is for now added to the DFLOW vector.
        The dflow vector wil be emptied for every timestep by the function exchange_flux_riv_active_mf62dfm.
        TODO: add fluxes to a shared waterbalanse in our driver to create a shared water volume that can be used in the msw-dflow timestepping

        MF6 unit: m3/d
        DFM unit: m3/s
        """
        mf6_drn_flux = self.mf6.get_river_drain_flux(
            self.coupling.mf6_model, self.coupling.mf6_drain_pkg
        )
        # conversion from (+)m3/dtgw to (+)m3/s
        mf6_drn_flux_sec = -mf6_drn_flux / days_to_seconds(self.delt_mf6)

        self.matrix_product(
            mf6_drn_flux_sec,
            self.exchange_balans_1d.demand,
            self.map_passive_mod_dflow1d,
            self.mask_passive_mod_dflow1d,
            "mf-drn2dflow1d_flux",
        )

    def exchange_correction_dflow2mf6(self, qdfm_realised: NDArray[float_]) -> None:
        """
        From DFM to MF6
        the drainage/inflitration flux to the 1d rivers as realised by DFM is passed to
        mf6 as a correction
        """
<<<<<<< HEAD
        wbal = self.exchange_balans
        realised_dfm = wbal.realised["dflow1d_flux2mf-riv_negative"]
        demand_pos = wbal.demand["mf-riv2dflow1d_flux_positive"]
        demand_neg = wbal.demand["mf-riv2dflow1d_flux_negative"]
        mask = np.less(0.0, demand_neg)
        realised_fraction = realised_dfm * 0.0 + 1.0
        realised_fraction[mask] = (realised_dfm[mask] - demand_pos[mask]) \
            / demand_neg[mask]
        matrix = self.map_active_mod_dflow1d["mf-riv2dflow1d_active_flux"].transpose()
        
        # correction only applies to Modflow cells which negatively contribute to the dflowfm volumes
        # in which case the Modflow demand was POSITIVE, otherwise the correction is 0
        qmf_corr = np.maximum(self.mf6_river_aquifer_flux_day, 0.0) \
            * (1 - matrix.dot(realised_fraction))
=======

        # mf6 riv-active demand, dims=mf6
        qmf6_demand = self.mf6.get_river_flux_estimate(
            self.coupling.mf6_model, self.coupling.mf6_river_active_pkg
        )
        qmf6_demand_sec = -qmf6_demand / days_to_seconds(self.delt_mf6)

        # mf6 riv-active demand, dims=dfm
        qdfm_demand = self.exchange_balans_1d.demand["mf-riv2dflow1d_flux"]

        qmf_corr = self.mapping.calc_correction(
            self.map_active_mod_dflow1d["mf-riv2dflow1d_flux"],
            qmf6_demand_sec,
            qdfm_demand,
            qdfm_realised,
        )
>>>>>>> 965eb38e

        assert self.coupling.mf6_msw_well_pkg
        self.mf6.set_well_flux(
            self.coupling.mf6_model, self.coupling.mf6_wel_correction_pkg, qmf_corr
        )

    def exchange_msw2mod(self) -> None:
        """
        Exchange from Metaswap to MF6

        1- Change of storage-coefficient from MetaSWAP to MF6
        2- Recharge from MetaSWAP to MF6
        3- Sprinkling request from MetaSWAP to MF6

        """

        self.mf6.get_storage(self.coupling.mf6_model)[:] = (
            self.mask_mod_msw["msw2mf_storage"][:]
            * self.mf6.get_storage(self.coupling.mf6_model)[:]
            + self.map_mod_msw["msw2mf_storage"].dot(self.msw.get_storage_ptr())[:]
        )

        # Divide recharge and extraction by delta time
        tled = 1 / self.delt_mf6
        self.mf6.get_recharge(
            self.coupling.mf6_model, self.coupling.mf6_msw_recharge_pkg
        )[:] = (
            self.mask_mod_msw["msw2mod_recharge"][:]
            * self.mf6.get_recharge(
                self.coupling.mf6_model, self.coupling.mf6_msw_recharge_pkg
            )[:]
            + tled
            * self.map_mod_msw["msw2mod_recharge"].dot(self.msw.get_volume_ptr())[:]
        )

        if self.coupling.enable_sprinkling:
            assert self.coupling.mf6_msw_well_pkg is not None
            self.mf6.get_sprinkling(
                self.coupling.mf6_model, self.coupling.mf6_msw_well_pkg
            )[:] = (
                self.mask_mod_msw["msw2mf6_sprinkling"][:]
                * self.mf6.get_sprinkling(
                    self.coupling.mf6_model, self.coupling.mf6_msw_well_pkg
                )[:]
                + tled
                * self.map_mod_msw["msw2mf6_sprinkling"].dot(self.msw.get_volume_ptr())[
                    :
                ]
            )

    def exchange_mod2msw(self) -> None:
        """
        Exchange from MF6 to Metaswap

        1- Exchange of head from MF6 to MetaSWAP
        """
        self.msw.get_head_ptr()[:] = (
            self.mask_mod_msw["mod2msw_head"][:] * self.msw.get_head_ptr()[:]
            + self.map_mod_msw["mod2msw_head"].dot(
                self.mf6.get_head(self.coupling.mf6_model)
            )[:]
        )

    def report_timing_totals(self) -> None:
        total_mf6 = self.mf6.report_timing_totals()
        total_msw = self.msw.report_timing_totals()
        total = total_mf6 + total_msw
        logger.info(f"Total elapsed time in numerical kernels: {total:0.4f} seconds")

    def do_iter_mf_msw(self, sol_id: int) -> bool:
        """Execute a single iteration"""
        self.msw.prepare_solve(0)
        self.msw.solve(0)
        self.exchange_msw2mod()
        has_converged = self.mf6.solve(sol_id)
        self.exchange_mod2msw()
        self.msw.finalize_solve(0)
        return has_converged


def days_to_seconds(time: float) -> float:
    return time * 86400<|MERGE_RESOLUTION|>--- conflicted
+++ resolved
@@ -522,30 +522,16 @@
     def exchange_sprinkling_dflow1d2msw(
         self, sprinkling_dflow: NDArray[np.float_]
     ) -> None:
-<<<<<<< HEAD
         # get the realised and demand pointer
         sprinkling_msw = self.msw.get_surfacewater_sprinking_realised()
         msw_sprinkling_demand = self.msw.get_surfacewater_sprinking_demand()
 
-        wbal = self.exchange_balans
+        wbal = self.exchange_balans_1d
         realised_dfm = wbal.realised["msw-sprinkling2dflow1d_flux"]
         demand = wbal.demand["msw-sprinkling2dflow1d_flux"]
         realised_fraction = realised_dfm / demand
         matrix = self.map_msw_dflow1d["msw-sprinkling2dflow1d_flux"].transpose()
         sprinkling_msw[:] = msw_sprinkling_demand[:] * matrix.dot(realised_fraction)[:]
-=======
-        # conversion from (+)m3/s to (+)m3/dtsw
-        sprinkling_dflow_dtsw = sprinkling_dflow * days_to_seconds(self.delt_msw_dflow)
-        # get the realised pointer
-        sprinkling_msw = self.msw.get_surfacewater_sprinking_realised_ptr()
-        # set pointer
-        sprinkling_msw = (
-            self.mask_msw_dflow1d["dflow1d_flux2sprinkling_msw"][:] * sprinkling_msw[:]
-            + self.map_msw_dflow1d["dflow1d_flux2sprinkling_msw"].dot(
-                sprinkling_dflow_dtsw
-            )[:]
-        )
->>>>>>> 965eb38e
 
     def exchange_flux_riv_passive_mf62dfm(self) -> None:
         """
@@ -601,8 +587,7 @@
         the drainage/inflitration flux to the 1d rivers as realised by DFM is passed to
         mf6 as a correction
         """
-<<<<<<< HEAD
-        wbal = self.exchange_balans
+        wbal = self.exchange_balans_1d
         realised_dfm = wbal.realised["dflow1d_flux2mf-riv_negative"]
         demand_pos = wbal.demand["mf-riv2dflow1d_flux_positive"]
         demand_neg = wbal.demand["mf-riv2dflow1d_flux_negative"]
@@ -616,24 +601,6 @@
         # in which case the Modflow demand was POSITIVE, otherwise the correction is 0
         qmf_corr = np.maximum(self.mf6_river_aquifer_flux_day, 0.0) \
             * (1 - matrix.dot(realised_fraction))
-=======
-
-        # mf6 riv-active demand, dims=mf6
-        qmf6_demand = self.mf6.get_river_flux_estimate(
-            self.coupling.mf6_model, self.coupling.mf6_river_active_pkg
-        )
-        qmf6_demand_sec = -qmf6_demand / days_to_seconds(self.delt_mf6)
-
-        # mf6 riv-active demand, dims=dfm
-        qdfm_demand = self.exchange_balans_1d.demand["mf-riv2dflow1d_flux"]
-
-        qmf_corr = self.mapping.calc_correction(
-            self.map_active_mod_dflow1d["mf-riv2dflow1d_flux"],
-            qmf6_demand_sec,
-            qdfm_demand,
-            qdfm_realised,
-        )
->>>>>>> 965eb38e
 
         assert self.coupling.mf6_msw_well_pkg
         self.mf6.set_well_flux(
