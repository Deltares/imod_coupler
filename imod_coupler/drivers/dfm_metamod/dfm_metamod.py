""" MetaMod: the coupling between MetaSWAP and MODFLOW 6

description:

"""
from __future__ import annotations

import os
from pathlib import Path
from typing import Any, Dict

import numpy as np
import scipy.sparse as spr
from loguru import logger
from numpy import float_, int_
from numpy.typing import NDArray
from scipy.sparse import csr_matrix, dia_matrix
from xmipy import XmiWrapper

from imod_coupler.config import BaseConfig
from imod_coupler.drivers.dfm_metamod.config import Coupling, DfmMetaModConfig
from imod_coupler.drivers.dfm_metamod.dfm_wrapper import DfmWrapper
from imod_coupler.drivers.dfm_metamod.exchange import (
    exchange_balance_1d,
    exchange_balance_2d,
)
from imod_coupler.drivers.dfm_metamod.exchange_collector import ExchangeCollector
from imod_coupler.drivers.dfm_metamod.mapping import Mapping
from imod_coupler.drivers.dfm_metamod.mf6_wrapper import Mf6Wrapper
from imod_coupler.drivers.dfm_metamod.msw_wrapper import MswWrapper
from imod_coupler.drivers.driver import Driver


class DfmMetaMod(Driver):
    """The driver coupling DFLOW-FM, MetaSWAP and MODFLOW 6"""

    name: str = "dfm_metamod"  # name of the driver
    base_config: BaseConfig  # the parsed information from the configuration file
    dfm_metamod_config: DfmMetaModConfig  # the parsed information from the configuration file specific to MetaMod
    coupling: Coupling  # the coupling information

    timing: bool  # true, when timing is enabled
    mf6: Mf6Wrapper  # the MODFLOW 6 XMI kernel
    msw: MswWrapper  # the MetaSWAP XMI kernel
    dfm: DfmWrapper  # the dflow-fm BMI kernel

    delt_mf6: float  # time step from MODFLOW 6 (leading)
    delt_msw_dflow: float  # timestep of fast proceses in MetaSWAP
    number_substeps_per_modflowstep: float  # number of subtimesteps between metaSWAP-DFLOW in a single MF6 timestep

    # sparse matrices used for  modflow-dflow exchanges
    map_active_mod_dflow1d: dict[str, csr_matrix]
    map_passive_mod_dflow1d: dict[str, csr_matrix]
    # masks used for  modflow-dflow exchanges
    mask_active_mod_dflow1d: dict[str, NDArray[np.int_]]
    mask_passive_mod_dflow1d: dict[str, NDArray[np.int_]]
    # dictionary with mapping tables for mod=>msw coupling
    map_mod2msw: Dict[str, csr_matrix]
    # dictionary with mapping tables for msw=>mod coupling
    map_msw2mod: Dict[str, csr_matrix]
    # dict. with mask arrays for mod=>msw coupling
    mask_mod2msw: Dict[str, NDArray[Any]]
    # dict. with mask arrays for msw=>mod coupling
    mask_msw2mod: Dict[str, NDArray[Any]]
    # dictionary with mapping tables for msw-dflow coupling
    map_msw_dflow1d: Dict[str, csr_matrix]
    map_msw_dflow2d: Dict[str, csr_matrix]
    # dictionary with mask arrays for msw-dflow coupling
    mask_msw_dflow1d: Dict[str, NDArray[Any]]
    mask_msw_dflow2d: Dict[str, NDArray[Any]]

    # tolerance for time-related comparisons
    time_eps = 1e-5

    def __init__(
        self, base_config: BaseConfig, config_dir: Path, driver_dict: Dict[str, Any]
    ):
        """Constructs the `DfmMetaMod` object"""
        self.base_config = base_config
        self.dfm_metamod_config = DfmMetaModConfig(config_dir, **driver_dict)
        self.coupling = self.dfm_metamod_config.coupling[
            0
        ]  # Adapt as soon as we have multimodel support

    def initialize(self) -> None:
        self.mf6 = Mf6Wrapper(
            self.dfm_metamod_config.kernels.modflow6.dll,
            self.dfm_metamod_config.kernels.modflow6.dll_dep_dir,
            self.dfm_metamod_config.kernels.modflow6.work_dir,
            self.base_config.timing,
        )
        self.msw = MswWrapper(
            self.dfm_metamod_config.kernels.metaswap.dll,
            self.dfm_metamod_config.kernels.metaswap.dll_dep_dir,
            self.dfm_metamod_config.kernels.metaswap.work_dir,
            self.base_config.timing,
        )
        # ================
        # modifying the path here should not be necessary
        os.environ["PATH"] = (
            os.path.dirname(self.dfm_metamod_config.kernels.dflowfm.dll)
            + os.pathsep
            + os.environ["PATH"]
        )
        # ================
        mdu_name = self.coupling.dict()["dfm_model"]
        dflowfm_input = self.dfm_metamod_config.kernels.dflowfm.work_dir.joinpath(
            mdu_name
        )
        self.dfm = DfmWrapper(engine="dflowfm", configfile=dflowfm_input)

        # Print output to stdout
        self.mf6.set_int("ISTDOUTTOFILE", 0)
        self.mf6.initialize()
        self.msw.initialize()
        self.msw.initialize_surface_water_component()
        self.dfm.initialize()
        self.get_array_dims()
        self.mapping = Mapping(
            self.coupling, self.msw.working_directory, self.array_dims
        )
        self.dfm.init_kdtree()
        self.mapping.set_dfm_lookup(self.dfm.kdtree1D, self.dfm.kdtree2D)
        self.set_mapping()
        self.log_version()
        self.exchange_balans_1d = exchange_balance_1d(self.array_dims["dfm_1d"])
        self.exchange_balans_2d = exchange_balance_2d(self.array_dims["dfm_2d"])

        output_toml_file = self.coupling.dict()["output_config_file"]
        self.exchange_logger = ExchangeCollector.from_file(output_toml_file)

    def log_version(self) -> None:
        logger.info(f"MODFLOW version: {self.mf6.get_version()}")
        logger.info(f"MetaSWAP version: {self.msw.get_version()}")
        logger.info(f"Dflow FM version: version fetching not implemented in BMI")

    def set_mapping(self) -> None:
        storage_conversion = self.mf6_storage_conversion_term()
        self.map_mod_msw, self.mask_mod_msw = self.mapping.mapping_mf_msw(
            storage_conversion
        )
        (
            self.map_active_mod_dflow1d,
            self.mask_active_mod_dflow1d,
        ) = self.mapping.mapping_active_mf_dflow1d()
        (
            self.map_passive_mod_dflow1d,
            self.mask_passive_mod_dflow1d,
        ) = self.mapping.mapping_passive_mf_dflow1d()
        self.map_msw_dflow1d, self.mask_msw_dflow1d = self.mapping.mapping_msw_dflow1d()
        self.map_msw_dflow2d, self.mask_msw_dflow2d = self.mapping.mapping_msw_dflow2d()

    def update(self) -> None:
        # heads from modflow to MetaSWAP
        self.exchange_mod2msw()

        # we cannot set the timestep (yet) in Modflow
        # -> set to the (dummy) value 0.0 for now
        t_begin = self.get_current_time()
        self.mf6.prepare_time_step(0.0)

        self.delt_mf6 = self.mf6.get_time_step()
        self.delt_msw_dflow = self.msw.get_sw_time_step()
        self.number_substeps_per_modflowstep = int(self.delt_mf6 / self.delt_msw_dflow)
        self.msw.prepare_time_step(self.delt_mf6)

        # initialise water balance 1d + 2d
        self.exchange_balans_1d.reset()
        self.exchange_balans_2d.reset()

        # stage from dflow 1d to modflow active coupled riv
        self.exchange_stage_1d_dfm2mf6()

        # flux from modflow active coupled riv to water balance 1d
        self.exchange_flux_riv_active_mf62dfm()

        # flux from modflow passive coupled riv to water balance 1d
        self.exchange_flux_riv_passive_mf62dfm()

        # flux from modflow passive coupled drn to water balance 1d
        self.exchange_flux_drn_passive_mf62dfm()

        # sub timestepping between metaswap and dflow
        subtimestep_endtime = t_begin
        for idtsw in range(self.number_substeps_per_modflowstep):
            subtimestep_endtime += self.delt_msw_dflow

            # initial 2d stage from dflow 2d to msw
            self.exchange_stage_2d_dfm2msw()

            # initiate surface water timestep
            self.msw.start_surface_water_time_step(idtsw)

            # flux from metaswap ponding to water balance 1d
            self.exchange_ponding_msw2dflow1d()

            # flux from metaswap sprinkling to water balance 1d
            self.exchange_sprinkling_msw2dflow1d()

            # exchange ponding msw to water balance 2d
            self.exchange_ponding_msw2dflow2d()

            # exchange water balance 1d to dlfow 1d
            self.exchange_balans_1d.sum_demand()
            self.exchange_balans_2dfm(self.exchange_balans_1d.demand["sum"])

            # get cummelative flux before dfm-run
            time_before = self.dfm.get_current_time()
            q_dflow_before_run_dflow_1d = np.copy(
                self.dfm.get_cumulative_fluxes_1d_nodes_ptr()
            )
            q_dflow_before_run_dflow_2d = np.copy(
                self.dfm.get_cumulative_fluxes_2d_nodes_ptr()
            )

            # run dflow
            while (
                self.dfm.get_current_time()
                < days_to_seconds(subtimestep_endtime) - self.time_eps
            ):
                self.dfm.update()

            # get cummelative flux after dfm-run
            time_after = self.dfm.get_current_time()
            q_dflow_after_run_dflow_1d = np.copy(
                self.dfm.get_cumulative_fluxes_1d_nodes_ptr()
            )
            q_dflow1_after_run_dflow_2d = np.copy(
                self.dfm.get_cumulative_fluxes_2d_nodes_ptr()
            )

            # calculate realised volumes by dflow
            q_dflow_realised_1d = (
                q_dflow_after_run_dflow_1d - q_dflow_before_run_dflow_1d
            ) / (time_after - time_before)
            q_dflow_realised_2d = (
                q_dflow1_after_run_dflow_2d - q_dflow_before_run_dflow_2d
            ) / (time_after - time_before)
            self.exchange_balans_1d.compute_realised(q_dflow_realised_1d)
            self.exchange_balans_2d.compute_realised(q_dflow_realised_2d)

            # exchange realised values 1d to metaswap before finish of surface water time-step
            self.exchange_sprinkling_dflow1d2msw(
                self.exchange_balans_1d.realised["dflow1d_flux2sprinkling_msw"]
            )

            # exchange realised values 2d to metaswap
            self.exchange_ponding_dflow2d2msw(
                self.exchange_balans_2d.realised["dflow2d-flux2msw-ponding"]
            )

            # exchange 2d stage to msw, so it can finish the sw-timestep (now stage at the start of next timestep)
            self.exchange_stage_2d_dfm2msw()

            self.msw.finish_surface_water_time_step(idtsw)

        # exchange correction flux to MF6
        self.exchange_correction_dflow2mf6(
            self.exchange_balans_1d.realised["dflow1d_flux2mf-riv_negative"]
        )

        # convergence loop modflow-metaswap
        self.mf6.prepare_solve(1)
        for kiter in range(1, self.mf6.max_iter() + 1):
            has_converged = self.do_iter_mf_msw(1)
            if has_converged:
                logger.debug(f"MF6-MSW converged in {kiter} iterations")
                break
        self.mf6.finalize_solve(1)

        self.mf6.finalize_time_step()
        # self.msw_time = self.mf6.get_current_time() -> zie definitie
        self.msw.finalize_time_step()

    def finalize(self) -> None:
        self.mf6.finalize()
        self.msw.finalize()
        self.dfm.finalize()
        self.exchange_logger.finalize()

    def get_current_time(self) -> float:
        return self.mf6.get_current_time()

    def get_end_time(self) -> float:
        return self.mf6.get_end_time()

    def get_array_dims(self) -> None:
        array_dims = {
            "msw_storage": self.msw.get_storage_ptr().size,
            "msw_head": self.msw.get_head_ptr().size,
            "msw_volume": self.msw.get_volume_ptr().size,
            "msw_sw_sprinkling": self.msw.get_surfacewater_sprinking_demand_ptr().size,
            "msw_sw_ponding": self.msw.get_surfacewater_sprinking_demand_ptr().size,
            "mf6_storage": self.mf6.get_storage(self.coupling.mf6_model).size,
            "mf6_head": self.mf6.get_head(self.coupling.mf6_model).size,
            "mf6_recharge": self.mf6.get_recharge(
                self.coupling.mf6_model, self.coupling.mf6_msw_recharge_pkg
            ).size,
            "mf6_riv_active": self.mf6.get_river_flux_estimate(
                self.coupling.mf6_model, self.coupling.mf6_river_active_pkg
            ).size,
            "mf6_riv_passive": self.mf6.get_river_drain_flux(
                self.coupling.mf6_model, self.coupling.mf6_river_passive_pkg
            ).size,
            "mf6_drn": self.mf6.get_river_drain_flux(
                self.coupling.mf6_model, self.coupling.mf6_drain_pkg
            ).size,
            "dfm_1d": self.dfm.get_number_1d_nodes(),
            "dfm_2d": self.dfm.get_number_2d_nodes(),
        }

        if self.coupling.enable_sprinkling:
            assert self.coupling.mf6_msw_well_pkg is not None
            array_dims["mf6_sprinkling_wells"] = self.mf6.get_sprinkling(
                self.coupling.mf6_model, self.coupling.mf6_msw_well_pkg
            ).size
        self.array_dims = array_dims

    def mf6_storage_conversion_term(self) -> dia_matrix:
        """calculated storage conversion terms to use for exchange from metaswap to mf6

        Args:
        none

        Returns:
            conversion_matrix (NDArray[float_]): array with conversion terms
        """

        if self.mf6.has_sc1(self.coupling.mf6_model):
            conversion_terms = 1.0 / self.mf6.get_area(self.coupling.mf6_model)
        else:
            conversion_terms = 1.0 / (
                self.mf6.get_area(self.coupling.mf6_model)
                * (
                    self.mf6.get_top(self.coupling.mf6_model)
                    - self.mf6.get_bot(self.coupling.mf6_model)
                )
            )

        conversion_matrix = dia_matrix(
            (conversion_terms, [0]),
            shape=(
                self.mf6.get_area(self.coupling.mf6_model).size,
                self.mf6.get_area(self.coupling.mf6_model).size,
            ),
            dtype=float,
        )
        return conversion_matrix

    def matrix_product(
        self,
        flux: NDArray[Any],
        water_balance: dict[str, NDArray[float_]],
        coupling: dict[str, csr_matrix],
        mask: dict[str, NDArray[int_]],
        exchange_type: str,
    ) -> None:
        if coupling[exchange_type] is not None:
            water_balance[exchange_type][:] = (
                mask[exchange_type][:] * water_balance[exchange_type][:]
                + coupling[exchange_type].dot(flux)[:]
            )

    def log_matrix_product(
        self,
        flux: NDArray[Any],
        water_balance: dict[str, NDArray[float_]],
        exchange_type: str,
        time: float,
    ) -> None:
        self.exchange_logger.log_exchange(exchange_type + "_input", flux, time)
        self.exchange_logger.log_exchange(
            exchange_type + "_output",
            water_balance[exchange_type][:],
            time,
        )

    def exchange_balans_2dfm(self, flux2dflow: NDArray[float_]) -> None:
        fluxes = self.dfm.get_1d_river_fluxes_ptr()
        if fluxes is not None:
            fluxes[:] = flux2dflow[:]

    def exchange_stage_1d_dfm2mf6(self) -> None:
        """
        From DFM to MF6.
        Waterlevels in the 1D-rivers at the beginning of the mf6-timestep. (T=t)
        Should be set as the MF6 river stages.
        MF6 unit: meters above MF6's reference plane
        DFM unit: ?
        """
<<<<<<< HEAD
=======
        dfm_water_levels = self.dfm.get_waterlevels_1d_ptr()
        mf6_river_stage = self.mf6.get_river_stages(
            self.coupling.mf6_model, self.coupling.mf6_river_active_pkg
        )
>>>>>>> 05091637

        if self.map_active_mod_dflow1d["dflow1d2mf-riv_stage"] is not None:
            dfm_water_levels = self.dfm.get_waterlevels_1d()
            mf6_river_stage = self.mf6.get_river_stages(
                self.coupling.mf6_model, self.coupling.mf6_river_active_pkg
            )

            updated_river_stage = (
                self.mask_active_mod_dflow1d["dflow1d2mf-riv_stage"][:]
                * mf6_river_stage[:]
                + self.map_active_mod_dflow1d["dflow1d2mf-riv_stage"].dot(
                    dfm_water_levels
                )[:]
            )

            self.mf6.set_river_stages(
                self.coupling.mf6_model,
                self.coupling.mf6_river_active_pkg,
                updated_river_stage,
            )

            self.exchange_logger.log_exchange(
                "dflow1d2mf-riv_stage_input", dfm_water_levels, self.get_current_time()
            )
            self.exchange_logger.log_exchange(
                "dflow1d2mf-riv_stage_output",
                updated_river_stage,
                self.get_current_time(),
            )

    def exchange_stage_2d_dfm2msw(self) -> None:
        """
        Sets dfm2d-stage to msw.

        MSW unit: m+DEM (depth)
        DFM unit: m+NAP
        """
        dfm_water_levels = self.dfm.get_waterlevels_2d_ptr()
        dfm_bed_level = self.dfm.get_bed_level_2d_ptr()
        dfm_water_depth = dfm_bed_level
        condition = dfm_water_levels > (dfm_bed_level + np.double(0.001))
        dfm_water_depth[condition] = dfm_water_levels[condition]

        msw_water_levels_ptr = self.msw.get_ponding_level_2d_ptr()

        if self.map_msw_dflow2d["dflow2d_stage2msw-ponding"] is not None:
            msw_water_levels_ptr = (
                self.mask_msw_dflow2d["dflow2d_stage2msw-ponding"][:]
                * msw_water_levels_ptr[:]
                + self.map_msw_dflow2d["dflow2d_stage2msw-ponding"].dot(
                    dfm_water_depth
                )[:]
            )

    def exchange_ponding_msw2dflow2d(self) -> None:
        ponding_msw_m3dtsw = self.msw.get_surfacewater_ponding_allocation_ptr()
        ponding_msw_m3s = ponding_msw_m3dtsw / days_to_seconds(self.delt_msw_dflow)

        if self.map_msw_dflow2d["msw-ponding2dflow2d_flux"] is not None:
            self.matrix_product(
                ponding_msw_m3s,
                self.exchange_balans_2d.demand,
                self.map_msw_dflow2d,
                self.mask_msw_dflow2d,
                "msw-ponding2dflow2d_flux",
            )
            # for calculating the realised ponding volume, the flux need to be split up in positive and negative values
            # positive values means runoff from msw to dflow
            # negative values mean runon from dflow to msw
            ponding_msw_m3s_conditions = np.copy(ponding_msw_m3s)
            ponding_msw_m3s_conditions[ponding_msw_m3s < 0] = 0.0
            self.exchange_balans_2d.demand["msw-ponding2dflow2d_flux_positive"][:] = (
                self.mask_msw_dflow2d["msw-ponding2dflow2d_flux"][:]
                * self.exchange_balans_2d.demand["msw-ponding2dflow2d_flux_positive"][:]
                + self.map_msw_dflow2d["msw-ponding2dflow2d_flux"].dot(
                    ponding_msw_m3s_conditions
                )[:]
            )
            ponding_msw_m3s_conditions = np.copy(ponding_msw_m3s)
            ponding_msw_m3s_conditions[ponding_msw_m3s > 0] = 0.0
            self.exchange_balans_2d.demand["msw-ponding2dflow2d_flux_negative"][:] = (
                self.mask_msw_dflow2d["msw-ponding2dflow2d_flux"][:]
                * self.exchange_balans_2d.demand["msw-ponding2dflow2d_flux_negative"][:]
                + self.map_msw_dflow2d["msw-ponding2dflow2d_flux"].dot(
                    ponding_msw_m3s_conditions
                )[:]
            )

    def exchange_ponding_dflow2d2msw(
        self, dfm_flux_2d_realised: NDArray[np.float_]
    ) -> None:
        if self.map_msw_dflow2d["dflow2d_flux2msw-ponding"] is not None:
            dfm_flux_2d_realised_m3dtsw = dfm_flux_2d_realised * days_to_seconds(
                self.delt_msw_dflow
            )
            ponding_msw = self.msw.get_surfacewater_ponding_realised_ptr()
            ponding_msw = (
                self.mask_msw_dflow2d["dflow2d_flux2msw-ponding"][:] * ponding_msw[:]
                + self.map_msw_dflow2d["dflow2d_flux2msw-ponding"].dot(
                    dfm_flux_2d_realised_m3dtsw
                )[:]
            )

    def exchange_flux_riv_active_mf62dfm(self) -> None:
        """
        From MF6 to DFM.
        requested infiltration/drainage in the coming MF6 timestep for the 1D-rivers,
        estimated based on the MF6 groundwater levels and DFM water levels at T =t
        (so at the beginning of the timestep)

        The dflow 1d flux is set to zero, since this is the first call of the timestep

        MF6 unit: m3/d
        DFM unit: m3/s
        """
        if self.map_active_mod_dflow1d["mf-riv2dflow1d_flux"] is not None:
            # conversion from (-)m3/dtgw to (+)m3/s
            mf6_river_aquifer_flux_day = self.mf6.get_river_flux_estimate(
                self.coupling.mf6_model, self.coupling.mf6_river_active_pkg
            )
            mf6_river_aquifer_flux_sec = -mf6_river_aquifer_flux_day / days_to_seconds(
                self.delt_mf6
            )
            self.matrix_product(
                mf6_river_aquifer_flux_sec,
                self.exchange_balans_1d.demand,
                self.map_active_mod_dflow1d,
                self.mask_active_mod_dflow1d,
                "mf-riv2dflow1d_flux",
            )
            self.log_matrix_product(
                mf6_river_aquifer_flux_sec,
                self.exchange_balans_1d.demand,
                "mf-riv2dflow1d_flux",
                self.dfm.get_current_time_days(),
            )
            # for calculating the correction flux, the flux need to be split up in positive and negative values
            # since the sign is already swapped, positive values means drainage from mf6 to dflow and
            # negative values mean infiltration from dflow to MF6
            mf6_river_aquifer_flux_sec_conditions = np.copy(mf6_river_aquifer_flux_sec)
            mf6_river_aquifer_flux_sec_conditions[mf6_river_aquifer_flux_sec < 0] = 0.0
            self.exchange_balans_1d.demand["mf-riv2dflow1d_flux_positive"][:] = (
                self.mask_active_mod_dflow1d["mf-riv2dflow1d_flux"][:]
                * self.exchange_balans_1d.demand["mf-riv2dflow1d_flux"][:]
                + self.map_active_mod_dflow1d["mf-riv2dflow1d_flux"].dot(
                    mf6_river_aquifer_flux_sec_conditions
                )[:]
            )

<<<<<<< HEAD
            mf6_river_aquifer_flux_sec_conditions = np.copy(mf6_river_aquifer_flux_sec)
            mf6_river_aquifer_flux_sec_conditions[mf6_river_aquifer_flux_sec > 0] = 0.0
            self.exchange_balans_1d.demand["mf-riv2dflow1d_flux_negative"][:] = (
                self.mask_active_mod_dflow1d["mf-riv2dflow1d_flux"][:]
                * self.exchange_balans_1d.demand["mf-riv2dflow1d_flux"][:]
                + self.map_active_mod_dflow1d["mf-riv2dflow1d_flux"].dot(
                    mf6_river_aquifer_flux_sec_conditions
                )[:]
            )
=======
        # conversion from (-)m3/dtgw to (+)m3/s
        self.mf6_river_aquifer_flux_day = self.mf6.get_river_flux_estimate(
            self.coupling.mf6_model, self.coupling.mf6_river_active_pkg
        )
        mf6_river_aquifer_flux_sec = -self.mf6_river_aquifer_flux_day / days_to_seconds(
            self.delt_mf6
        )
        self.matrix_product(
            mf6_river_aquifer_flux_sec,
            self.exchange_balans_1d.demand,
            self.map_active_mod_dflow1d,
            self.mask_active_mod_dflow1d,
            "mf-riv2dflow1d_flux",
        )
        self.log_matrix_product(
            mf6_river_aquifer_flux_sec,
            self.exchange_balans_1d.demand,
            "mf-riv2dflow1d_flux",
            self.dfm.get_current_time_days(),
        )
        # for calculating the correction flux, the flux need to be split up in positive and negative values
        # since the sign is already swapped, positive values means drainage from mf6 to dflow and
        # negative values mean infiltration from dflow to MF6
        mf6_river_aquifer_flux_sec_conditions = np.copy(mf6_river_aquifer_flux_sec)
        mf6_river_aquifer_flux_sec_conditions[mf6_river_aquifer_flux_sec < 0] = 0.0
        self.exchange_balans_1d.demand["mf-riv2dflow1d_flux_positive"][:] = (
            self.mask_active_mod_dflow1d["mf-riv2dflow1d_flux"][:]
            * self.exchange_balans_1d.demand["mf-riv2dflow1d_flux"][:]
            + self.map_active_mod_dflow1d["mf-riv2dflow1d_flux"].dot(
                mf6_river_aquifer_flux_sec_conditions
            )[:]
        )

        mf6_river_aquifer_flux_sec_conditions = np.copy(mf6_river_aquifer_flux_sec)
        mf6_river_aquifer_flux_sec_conditions[mf6_river_aquifer_flux_sec > 0] = 0.0
        self.exchange_balans_1d.demand["mf-riv2dflow1d_flux_negative"][:] = (
            self.mask_active_mod_dflow1d["mf-riv2dflow1d_flux"][:]
            * self.exchange_balans_1d.demand["mf-riv2dflow1d_flux"][:]
            + self.map_active_mod_dflow1d["mf-riv2dflow1d_flux"].dot(
                mf6_river_aquifer_flux_sec_conditions
            )[:]
        )
>>>>>>> 05091637

    def exchange_ponding_msw2dflow1d(self) -> None:
        # conversion from (+)m3/dtsw to (+)m3/s
        msw_ponding_volume = self.msw.get_surfacewater_ponding_allocation_ptr()
        msw_ponding_flux_sec = msw_ponding_volume / days_to_seconds(self.delt_msw_dflow)
        if self.map_msw_dflow1d is not None:
            self.matrix_product(
                msw_ponding_flux_sec,
                self.exchange_balans_1d.demand,
                self.map_msw_dflow1d,
                self.mask_msw_dflow1d,
                "msw-ponding2dflow1d_flux",
            )
            self.log_matrix_product(
                msw_ponding_flux_sec,
                self.exchange_balans_1d.demand,
                "msw-ponding2dflow1d_flux",
                self.dfm.get_current_time_days(),
            )

    def exchange_sprinkling_msw2dflow1d(self) -> None:
        # conversion from (+)m3/dtsw to (+)m3/s
        msw_sprinkling_demand = self.msw.get_surfacewater_sprinking_demand_ptr()
        msw_sprinkling_flux_sec = msw_sprinkling_demand / days_to_seconds(
            self.delt_msw_dflow
        )

        self.matrix_product(
            msw_sprinkling_flux_sec,
            self.exchange_balans_1d.demand,
            self.map_msw_dflow1d,
            self.mask_msw_dflow1d,
            "msw-sprinkling2dflow1d_flux",
        )
        self.log_matrix_product(
            msw_sprinkling_flux_sec,
            self.exchange_balans_1d.demand,
            "msw-sprinkling2dflow1d_flux",
            self.dfm.get_current_time_days(),
        )

    def exchange_sprinkling_dflow1d2msw(
        self, sprinkling_dflow: NDArray[np.float_]
    ) -> None:
<<<<<<< HEAD
        if self.map_msw_dflow1d["dflow1d_flux2sprinkling_msw"] is not None:
            # conversion from (+)m3/s to (+)m3/dtsw
            sprinkling_dflow_dtsw = sprinkling_dflow * days_to_seconds(
                self.delt_msw_dflow
            )
            # get the realised pointer
            sprinkling_msw = self.msw.get_surfacewater_sprinking_realised_ptr()
            # set pointer
            sprinkling_msw = (
                self.mask_msw_dflow1d["dflow1d_flux2sprinkling_msw"][:]
                * sprinkling_msw[:]
                + self.map_msw_dflow1d["dflow1d_flux2sprinkling_msw"].dot(
                    sprinkling_dflow_dtsw
                )[:]
            )

            self.exchange_logger.log_exchange(
                "dflow1d_flux2sprinkling_msw_input",
                sprinkling_dflow_dtsw,
                self.dfm.get_current_time_days(),
            )
=======
        # get the realised and demand pointer
        sprinkling_msw = self.msw.get_surfacewater_sprinking_realised_ptr()
        msw_sprinkling_demand = self.msw.get_surfacewater_sprinking_demand_ptr()

        wbal = self.exchange_balans_1d
        realised_dfm = wbal.realised["dflow1d_flux2sprinkling_msw"]
        demand = wbal.demand["msw-sprinkling2dflow1d_flux"]
        realised_fraction = realised_dfm * 0.0
        mask = np.less(demand, 0.0)
        realised_fraction[mask] = realised_dfm[mask] / demand[mask]
        matrix = self.map_msw_dflow1d["msw-sprinkling2dflow1d_flux"].transpose()
        sprinkling_msw[:] = msw_sprinkling_demand[:] * matrix.dot(realised_fraction)[:]

        sprinkling_dflow_dtsw = realised_dfm * days_to_seconds(self.delt_msw_dflow)
        self.exchange_logger.log_exchange(
            "dflow1d_flux2sprinkling_msw_input",
            sprinkling_dflow_dtsw,
            self.dfm.get_current_time_days(),
        )
>>>>>>> 05091637

    def exchange_flux_riv_passive_mf62dfm(self) -> None:
        """
        From MF6 to DFM.
        Calculated RIV2 drainage flux from MF6 to DFLOW 1D. The flux is for now added to the DFLOW vector.
        The dflow vector wil be emptied for every timestep by the function exchange_flux_riv_active_mf62dfm.
        TODO: add fluxes to a shared waterbalanse in our driver to create a shared water volume that can be used in the msw-dflow timestepping

        MF6 unit: m3/d
        DFM unit: m3/s
        """
        mf6_riv2_flux = self.mf6.get_river_drain_flux(
            self.coupling.mf6_model, self.coupling.mf6_river_passive_pkg
        )
        # conversion from (-)m3/dtgw to (+)m3/s
        mf6_riv2_flux_sec = -mf6_riv2_flux / days_to_seconds(self.delt_mf6)

        self.matrix_product(
            mf6_riv2_flux_sec,
            self.exchange_balans_1d.demand,
            self.map_passive_mod_dflow1d,
            self.mask_passive_mod_dflow1d,
            "mf-riv2dflow1d_passive_flux",
        )
        self.log_matrix_product(
            mf6_riv2_flux_sec,
            self.exchange_balans_1d.demand,
            "mf-riv2dflow1d_passive_flux",
            self.dfm.get_current_time_days(),
        )

    def exchange_flux_drn_passive_mf62dfm(
        self,
    ) -> None:
        """
        From MF6 to DFM.
        Calculated DRN drainage flux from MF6 to DFLOW 1D.The flux is for now added to the DFLOW vector.
        The dflow vector wil be emptied for every timestep by the function exchange_flux_riv_active_mf62dfm.
        TODO: add fluxes to a shared waterbalanse in our driver to create a shared water volume that can be used in the msw-dflow timestepping

        MF6 unit: m3/d
        DFM unit: m3/s
        """
        mf6_drn_flux = self.mf6.get_river_drain_flux(
            self.coupling.mf6_model, self.coupling.mf6_drain_pkg
        )
        # conversion from (+)m3/dtgw to (+)m3/s
        mf6_drn_flux_sec = -mf6_drn_flux / days_to_seconds(self.delt_mf6)

        self.matrix_product(
            mf6_drn_flux_sec,
            self.exchange_balans_1d.demand,
            self.map_passive_mod_dflow1d,
            self.mask_passive_mod_dflow1d,
            "mf-drn2dflow1d_flux",
        )
        self.log_matrix_product(
            mf6_drn_flux_sec,
            self.exchange_balans_1d.demand,
            "mf-drn2dflow1d_flux",
            self.dfm.get_current_time_days(),
        )

    def exchange_correction_dflow2mf6(self, qdfm_realised: NDArray[float_]) -> None:
        """
        From DFM to MF6
        the drainage/inflitration flux to the 1d rivers as realised by DFM is passed to
        mf6 as a correction
        """
<<<<<<< HEAD

        # mf6 riv-active demand, dims=mf6
        qmf6_demand = self.mf6.get_river_flux_estimate(
            self.coupling.mf6_model, self.coupling.mf6_river_active_pkg
        )
        qmf6_demand_sec = -qmf6_demand / days_to_seconds(self.delt_mf6)

        # mf6 riv-active demand, dims=dfm
        qdfm_demand = self.exchange_balans_1d.demand["mf-riv2dflow1d_flux"]

        if self.map_active_mod_dflow1d["mf-riv2dflow1d_flux"] is not None:
            qmf_corr = self.mapping.calc_correction(
                self.map_active_mod_dflow1d["mf-riv2dflow1d_flux"],
                qmf6_demand_sec,
                qdfm_demand,
                qdfm_realised,
            )
=======
        wbal = self.exchange_balans_1d
        realised_dfm = wbal.realised["dflow1d_flux2mf-riv_negative"]
        demand_pos = wbal.demand["mf-riv2dflow1d_flux_positive"]
        demand_neg = wbal.demand["mf-riv2dflow1d_flux_negative"]
        mask = np.less(0.0, demand_neg)
        realised_fraction = realised_dfm * 0.0 + 1.0
        realised_fraction[mask] = (realised_dfm[mask] - demand_pos[mask]) / demand_neg[
            mask
        ]
        matrix = self.map_active_mod_dflow1d["mf-riv2dflow1d_flux"].transpose()

        # correction only applies to Modflow cells which negatively contribute to the dflowfm volumes
        # in which case the Modflow demand was POSITIVE, otherwise the correction is 0
        qmf_corr = np.maximum(self.mf6_river_aquifer_flux_day, 0.0) * (
            1 - matrix.dot(realised_fraction)
        )
>>>>>>> 05091637

            assert self.coupling.mf6_msw_well_pkg
            self.mf6.set_well_flux(
                self.coupling.mf6_model, self.coupling.mf6_wel_correction_pkg, qmf_corr
            )

    def exchange_msw2mod(self) -> None:
        """
        Exchange from Metaswap to MF6

        1- Change of storage-coefficient from MetaSWAP to MF6
        2- Recharge from MetaSWAP to MF6
        3- Sprinkling request from MetaSWAP to MF6

        """

        self.mf6.get_storage(self.coupling.mf6_model)[:] = (
            self.mask_mod_msw["msw2mf_storage"][:]
            * self.mf6.get_storage(self.coupling.mf6_model)[:]
            + self.map_mod_msw["msw2mf_storage"].dot(self.msw.get_storage_ptr())[:]
        )

        # Divide recharge and extraction by delta time
        tled = 1 / self.delt_mf6
        self.mf6.get_recharge(
            self.coupling.mf6_model, self.coupling.mf6_msw_recharge_pkg
        )[:] = (
            self.mask_mod_msw["msw2mod_recharge"][:]
            * self.mf6.get_recharge(
                self.coupling.mf6_model, self.coupling.mf6_msw_recharge_pkg
            )[:]
            + tled
            * self.map_mod_msw["msw2mod_recharge"].dot(self.msw.get_volume_ptr())[:]
        )

        if self.coupling.enable_sprinkling:
            assert self.coupling.mf6_msw_well_pkg is not None
            self.mf6.get_sprinkling(
                self.coupling.mf6_model, self.coupling.mf6_msw_well_pkg
            )[:] = (
                self.mask_mod_msw["msw2mf6_sprinkling"][:]
                * self.mf6.get_sprinkling(
                    self.coupling.mf6_model, self.coupling.mf6_msw_well_pkg
                )[:]
                + tled
                * self.map_mod_msw["msw2mf6_sprinkling"].dot(self.msw.get_volume_ptr())[
                    :
                ]
            )

    def exchange_mod2msw(self) -> None:
        """
        Exchange from MF6 to Metaswap

        1- Exchange of head from MF6 to MetaSWAP
        """

        time = self.get_current_time()
        self.msw.get_head_ptr()[:] = (
            self.mask_mod_msw["mod2msw_head"][:] * self.msw.get_head_ptr()[:]
            + self.map_mod_msw["mod2msw_head"].dot(
                self.mf6.get_head(self.coupling.mf6_model)
            )[:]
        )

        self.exchange_logger.log_exchange(
            "mod2msw_head_output", self.msw.get_head_ptr()[:], time
        )
        self.exchange_logger.log_exchange(
            "mod2msw_head_input", self.mf6.get_head(self.coupling.mf6_model)[:], time
        )

    def report_timing_totals(self) -> None:
        total_mf6 = self.mf6.report_timing_totals()
        total_msw = self.msw.report_timing_totals()
        total = total_mf6 + total_msw
        logger.info(f"Total elapsed time in numerical kernels: {total:0.4f} seconds")

    def do_iter_mf_msw(self, sol_id: int) -> bool:
        """Execute a single iteration"""
        self.msw.prepare_solve(0)
        self.msw.solve(0)
        self.exchange_msw2mod()
        has_converged = self.mf6.solve(sol_id)
        self.exchange_mod2msw()
        self.msw.finalize_solve(0)
        return has_converged


def days_to_seconds(time: float) -> float:
    return time * 86400<|MERGE_RESOLUTION|>--- conflicted
+++ resolved
@@ -388,16 +388,9 @@
         MF6 unit: meters above MF6's reference plane
         DFM unit: ?
         """
-<<<<<<< HEAD
-=======
-        dfm_water_levels = self.dfm.get_waterlevels_1d_ptr()
-        mf6_river_stage = self.mf6.get_river_stages(
-            self.coupling.mf6_model, self.coupling.mf6_river_active_pkg
-        )
->>>>>>> 05091637
 
         if self.map_active_mod_dflow1d["dflow1d2mf-riv_stage"] is not None:
-            dfm_water_levels = self.dfm.get_waterlevels_1d()
+            dfm_water_levels = self.dfm.get_waterlevels_1d_ptr()
             mf6_river_stage = self.mf6.get_river_stages(
                 self.coupling.mf6_model, self.coupling.mf6_river_active_pkg
             )
@@ -512,11 +505,11 @@
         """
         if self.map_active_mod_dflow1d["mf-riv2dflow1d_flux"] is not None:
             # conversion from (-)m3/dtgw to (+)m3/s
-            mf6_river_aquifer_flux_day = self.mf6.get_river_flux_estimate(
+            self.mf6_river_aquifer_flux_day = self.mf6.get_river_flux_estimate(
                 self.coupling.mf6_model, self.coupling.mf6_river_active_pkg
             )
-            mf6_river_aquifer_flux_sec = -mf6_river_aquifer_flux_day / days_to_seconds(
-                self.delt_mf6
+            mf6_river_aquifer_flux_sec = (
+                -self.mf6_river_aquifer_flux_day / days_to_seconds(self.delt_mf6)
             )
             self.matrix_product(
                 mf6_river_aquifer_flux_sec,
@@ -544,7 +537,6 @@
                 )[:]
             )
 
-<<<<<<< HEAD
             mf6_river_aquifer_flux_sec_conditions = np.copy(mf6_river_aquifer_flux_sec)
             mf6_river_aquifer_flux_sec_conditions[mf6_river_aquifer_flux_sec > 0] = 0.0
             self.exchange_balans_1d.demand["mf-riv2dflow1d_flux_negative"][:] = (
@@ -554,50 +546,6 @@
                     mf6_river_aquifer_flux_sec_conditions
                 )[:]
             )
-=======
-        # conversion from (-)m3/dtgw to (+)m3/s
-        self.mf6_river_aquifer_flux_day = self.mf6.get_river_flux_estimate(
-            self.coupling.mf6_model, self.coupling.mf6_river_active_pkg
-        )
-        mf6_river_aquifer_flux_sec = -self.mf6_river_aquifer_flux_day / days_to_seconds(
-            self.delt_mf6
-        )
-        self.matrix_product(
-            mf6_river_aquifer_flux_sec,
-            self.exchange_balans_1d.demand,
-            self.map_active_mod_dflow1d,
-            self.mask_active_mod_dflow1d,
-            "mf-riv2dflow1d_flux",
-        )
-        self.log_matrix_product(
-            mf6_river_aquifer_flux_sec,
-            self.exchange_balans_1d.demand,
-            "mf-riv2dflow1d_flux",
-            self.dfm.get_current_time_days(),
-        )
-        # for calculating the correction flux, the flux need to be split up in positive and negative values
-        # since the sign is already swapped, positive values means drainage from mf6 to dflow and
-        # negative values mean infiltration from dflow to MF6
-        mf6_river_aquifer_flux_sec_conditions = np.copy(mf6_river_aquifer_flux_sec)
-        mf6_river_aquifer_flux_sec_conditions[mf6_river_aquifer_flux_sec < 0] = 0.0
-        self.exchange_balans_1d.demand["mf-riv2dflow1d_flux_positive"][:] = (
-            self.mask_active_mod_dflow1d["mf-riv2dflow1d_flux"][:]
-            * self.exchange_balans_1d.demand["mf-riv2dflow1d_flux"][:]
-            + self.map_active_mod_dflow1d["mf-riv2dflow1d_flux"].dot(
-                mf6_river_aquifer_flux_sec_conditions
-            )[:]
-        )
-
-        mf6_river_aquifer_flux_sec_conditions = np.copy(mf6_river_aquifer_flux_sec)
-        mf6_river_aquifer_flux_sec_conditions[mf6_river_aquifer_flux_sec > 0] = 0.0
-        self.exchange_balans_1d.demand["mf-riv2dflow1d_flux_negative"][:] = (
-            self.mask_active_mod_dflow1d["mf-riv2dflow1d_flux"][:]
-            * self.exchange_balans_1d.demand["mf-riv2dflow1d_flux"][:]
-            + self.map_active_mod_dflow1d["mf-riv2dflow1d_flux"].dot(
-                mf6_river_aquifer_flux_sec_conditions
-            )[:]
-        )
->>>>>>> 05091637
 
     def exchange_ponding_msw2dflow1d(self) -> None:
         # conversion from (+)m3/dtsw to (+)m3/s
@@ -642,49 +590,27 @@
     def exchange_sprinkling_dflow1d2msw(
         self, sprinkling_dflow: NDArray[np.float_]
     ) -> None:
-<<<<<<< HEAD
         if self.map_msw_dflow1d["dflow1d_flux2sprinkling_msw"] is not None:
-            # conversion from (+)m3/s to (+)m3/dtsw
-            sprinkling_dflow_dtsw = sprinkling_dflow * days_to_seconds(
-                self.delt_msw_dflow
-            )
-            # get the realised pointer
             sprinkling_msw = self.msw.get_surfacewater_sprinking_realised_ptr()
-            # set pointer
-            sprinkling_msw = (
-                self.mask_msw_dflow1d["dflow1d_flux2sprinkling_msw"][:]
-                * sprinkling_msw[:]
-                + self.map_msw_dflow1d["dflow1d_flux2sprinkling_msw"].dot(
-                    sprinkling_dflow_dtsw
-                )[:]
-            )
-
+            msw_sprinkling_demand = self.msw.get_surfacewater_sprinking_demand_ptr()
+
+            wbal = self.exchange_balans_1d
+            realised_dfm = wbal.realised["dflow1d_flux2sprinkling_msw"]
+            demand = wbal.demand["msw-sprinkling2dflow1d_flux"]
+            realised_fraction = realised_dfm * 0.0
+            mask = np.less(demand, 0.0)
+            realised_fraction[mask] = realised_dfm[mask] / demand[mask]
+            matrix = self.map_msw_dflow1d["msw-sprinkling2dflow1d_flux"].transpose()
+            sprinkling_msw[:] = (
+                msw_sprinkling_demand[:] * matrix.dot(realised_fraction)[:]
+            )
+
+            sprinkling_dflow_dtsw = realised_dfm * days_to_seconds(self.delt_msw_dflow)
             self.exchange_logger.log_exchange(
                 "dflow1d_flux2sprinkling_msw_input",
                 sprinkling_dflow_dtsw,
                 self.dfm.get_current_time_days(),
             )
-=======
-        # get the realised and demand pointer
-        sprinkling_msw = self.msw.get_surfacewater_sprinking_realised_ptr()
-        msw_sprinkling_demand = self.msw.get_surfacewater_sprinking_demand_ptr()
-
-        wbal = self.exchange_balans_1d
-        realised_dfm = wbal.realised["dflow1d_flux2sprinkling_msw"]
-        demand = wbal.demand["msw-sprinkling2dflow1d_flux"]
-        realised_fraction = realised_dfm * 0.0
-        mask = np.less(demand, 0.0)
-        realised_fraction[mask] = realised_dfm[mask] / demand[mask]
-        matrix = self.map_msw_dflow1d["msw-sprinkling2dflow1d_flux"].transpose()
-        sprinkling_msw[:] = msw_sprinkling_demand[:] * matrix.dot(realised_fraction)[:]
-
-        sprinkling_dflow_dtsw = realised_dfm * days_to_seconds(self.delt_msw_dflow)
-        self.exchange_logger.log_exchange(
-            "dflow1d_flux2sprinkling_msw_input",
-            sprinkling_dflow_dtsw,
-            self.dfm.get_current_time_days(),
-        )
->>>>>>> 05091637
 
     def exchange_flux_riv_passive_mf62dfm(self) -> None:
         """
@@ -754,42 +680,24 @@
         the drainage/inflitration flux to the 1d rivers as realised by DFM is passed to
         mf6 as a correction
         """
-<<<<<<< HEAD
-
-        # mf6 riv-active demand, dims=mf6
-        qmf6_demand = self.mf6.get_river_flux_estimate(
-            self.coupling.mf6_model, self.coupling.mf6_river_active_pkg
-        )
-        qmf6_demand_sec = -qmf6_demand / days_to_seconds(self.delt_mf6)
-
-        # mf6 riv-active demand, dims=dfm
-        qdfm_demand = self.exchange_balans_1d.demand["mf-riv2dflow1d_flux"]
 
         if self.map_active_mod_dflow1d["mf-riv2dflow1d_flux"] is not None:
-            qmf_corr = self.mapping.calc_correction(
-                self.map_active_mod_dflow1d["mf-riv2dflow1d_flux"],
-                qmf6_demand_sec,
-                qdfm_demand,
-                qdfm_realised,
-            )
-=======
-        wbal = self.exchange_balans_1d
-        realised_dfm = wbal.realised["dflow1d_flux2mf-riv_negative"]
-        demand_pos = wbal.demand["mf-riv2dflow1d_flux_positive"]
-        demand_neg = wbal.demand["mf-riv2dflow1d_flux_negative"]
-        mask = np.less(0.0, demand_neg)
-        realised_fraction = realised_dfm * 0.0 + 1.0
-        realised_fraction[mask] = (realised_dfm[mask] - demand_pos[mask]) / demand_neg[
-            mask
-        ]
-        matrix = self.map_active_mod_dflow1d["mf-riv2dflow1d_flux"].transpose()
-
-        # correction only applies to Modflow cells which negatively contribute to the dflowfm volumes
-        # in which case the Modflow demand was POSITIVE, otherwise the correction is 0
-        qmf_corr = np.maximum(self.mf6_river_aquifer_flux_day, 0.0) * (
-            1 - matrix.dot(realised_fraction)
-        )
->>>>>>> 05091637
+            wbal = self.exchange_balans_1d
+            realised_dfm = wbal.realised["dflow1d_flux2mf-riv_negative"]
+            demand_pos = wbal.demand["mf-riv2dflow1d_flux_positive"]
+            demand_neg = wbal.demand["mf-riv2dflow1d_flux_negative"]
+            mask = np.less(0.0, demand_neg)
+            realised_fraction = realised_dfm * 0.0 + 1.0
+            realised_fraction[mask] = (
+                realised_dfm[mask] - demand_pos[mask]
+            ) / demand_neg[mask]
+            matrix = self.map_active_mod_dflow1d["mf-riv2dflow1d_flux"].transpose()
+
+            # correction only applies to Modflow cells which negatively contribute to the dflowfm volumes
+            # in which case the Modflow demand was POSITIVE, otherwise the correction is 0
+            qmf_corr = np.maximum(self.mf6_river_aquifer_flux_day, 0.0) * (
+                1 - matrix.dot(realised_fraction)
+            )
 
             assert self.coupling.mf6_msw_well_pkg
             self.mf6.set_well_flux(
