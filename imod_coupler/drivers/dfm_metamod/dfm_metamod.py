--- conflicted
+++ resolved
@@ -147,15 +147,10 @@
         self.delt_mf6 = self.mf6.get_time_step()
         self.delt_msw_dflow = self.msw.get_sw_time_step()
         self.number_substeps_per_modflowstep = int(self.delt_mf6 / self.delt_msw_dflow)
-<<<<<<< HEAD
         self.msw.prepare_time_step(self.delt_mf6)
 
         # initialise water balance
         self.exchange_balans.reset()
-=======
-
-        self.msw.prepare_time_step(self.delt_mf6)
->>>>>>> a748a182
 
         # stage from dflow 1d to modflow active coupled riv
         self.exchange_stage_1d_dfm2mf6()
@@ -174,7 +169,6 @@
         for idtsw in range(self.number_substeps_per_modflowstep):
             subtimestep_endtime += self.delt_msw_dflow
             self.msw.start_surface_water_time_step(idtsw)
-<<<<<<< HEAD
             # flux from metaswap ponding to water balance
             self.exchange_ponding_msw2dflow1d()
 
@@ -184,8 +178,6 @@
             # exchange water balance to dlfow
             self.exchange_balans.sum_demand()
             self.exchange_balans_2dflow(self.exchange_balans.demand["sum"])
-=======
->>>>>>> a748a182
 
             # get cummelative flux before dfm-run
             q_dflow0 = self.dfm.get_cumulative_fluxes_1d_nodes()
@@ -196,14 +188,10 @@
                 < days_to_seconds(subtimestep_endtime) - self.time_eps
             ):
                 self.dfm.update()
-<<<<<<< HEAD
-=======
 
             self.msw.finish_surface_water_time_step(idtsw)
 
         # exchange correction flux to MSW and MF6
-        self.exchange_V_dash_1D()
->>>>>>> a748a182
 
             # get cummelative flux after dfm-run
             q_dflow1 = self.dfm.get_cumulative_fluxes_1d_nodes()
@@ -311,7 +299,6 @@
         )
         return conversion_matrix
 
-<<<<<<< HEAD
     def matrix_product(
         self,
         flux: NDArray[Any],
@@ -326,14 +313,6 @@
 
     def exchange_balans_2dflow(self, flux2dflow: NDArray[float_]) -> None:
         self.dfm.set_1d_river_fluxes(flux2dflow)
-=======
-    def initialise_water_balance_dflow1d(self) -> None:
-        self.water_balance_dflow1d = {
-            "positive": np.zeros(shape=self.array_dims["dfm_1d"], dtype=np.float_),
-            "negative": np.zeros(shape=self.array_dims["dfm_1d"], dtype=np.float_),
-            "total": np.zeros(shape=self.array_dims["dfm_1d"], dtype=np.float_),
-        }
->>>>>>> a748a182
 
     def exchange_stage_1d_dfm2mf6(self) -> None:
         """
@@ -374,7 +353,6 @@
         DFM unit: m3/s
         """
 
-<<<<<<< HEAD
         # conversion from (-)m3/dtgw to (+)m3/s
         mf6_river_aquifer_flux_day = self.mf6.get_river_flux_estimate(
             self.coupling.mf6_model, self.coupling.mf6_river_active_pkg
@@ -400,15 +378,6 @@
                 mf6_river_aquifer_flux_sec_conditions
             )[:]
         )
-=======
-        # conversion now dtsw=1, dtgw=1
-        mf6_river_aquifer_flux_day = self.mf6.get_river_flux_estimate(
-            self.coupling.mf6_model, self.coupling.mf6_river_active_pkg
-        )
-        mf6_river_aquifer_flux_sec = mf6_river_aquifer_flux_day / days_to_seconds(
-            self.delt_mf6
-        )
->>>>>>> a748a182
 
         mf6_river_aquifer_flux_sec_conditions = np.copy(mf6_river_aquifer_flux_sec)
         mf6_river_aquifer_flux_sec_conditions[mf6_river_aquifer_flux_sec > 0] = 0.0
@@ -521,7 +490,6 @@
         mf6_riv2_flux = self.mf6.get_river_drain_flux(
             self.coupling.mf6_model, self.coupling.mf6_river_passive_pkg
         )
-<<<<<<< HEAD
         # conversion from (-)m3/dtgw to (+)m3/s
         mf6_riv2_flux_sec = -mf6_riv2_flux / days_to_seconds(self.delt_mf6)
 
@@ -530,20 +498,6 @@
             self.map_passive_mod_dflow1d,
             self.mask_passive_mod_dflow1d,
             "mf-riv2dflow1d_passive_flux",
-=======
-        # conversion now dtsw=1, dtgw=1
-        mf6_riv2_flux_sec = mf6_riv2_flux / days_to_seconds(self.delt_mf6)
-
-        dflow1d_flux_receive = self.dfm.get_1d_river_fluxes()
-        if dflow1d_flux_receive is None:
-            raise ValueError("dflow 1d river flux not found")
-        dflow1d_flux_receive = dflow1d_flux_receive + (
-            self.mask_passive_mod_dflow1d["mf-riv2dflow1d_flux"][:]
-            * dflow1d_flux_receive[:]
-            + self.map_passive_mod_dflow1d["mf-riv2dflow1d_flux"].dot(
-                mf6_riv2_flux_sec
-            )[:]
->>>>>>> a748a182
         )
 
     def exchange_flux_drn_passive_mf62dfm(self) -> None:
@@ -559,24 +513,8 @@
         mf6_drn_flux = self.mf6.get_river_drain_flux(
             self.coupling.mf6_model, self.coupling.mf6_drain_pkg
         )
-<<<<<<< HEAD
         # conversion from (+)m3/dtgw to (+)m3/s
         mf6_drn_flux_sec = -mf6_drn_flux / days_to_seconds(self.delt_mf6)
-=======
-        # conversion now dtsw=1, dtgw=1
-        mf6_drn_flux_sec = mf6_drn_flux / days_to_seconds(self.delt_mf6)
-
-        dflow1d_flux_receive = self.dfm.get_1d_river_fluxes()
-        if dflow1d_flux_receive is None:
-            raise ValueError("dflow 1d river flux not found")
-        dflow1d_flux_receive = dflow1d_flux_receive + (
-            self.mask_passive_mod_dflow1d["mf-drn2dflow1d_flux"][:]
-            * dflow1d_flux_receive[:]
-            + self.map_passive_mod_dflow1d["mf-drn2dflow1d_flux"].dot(mf6_drn_flux_sec)[
-                :
-            ]
-        )
->>>>>>> a748a182
 
         self.matrix_product(
             mf6_drn_flux_sec,
