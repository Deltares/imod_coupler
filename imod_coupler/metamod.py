--- conflicted
+++ resolved
@@ -32,11 +32,7 @@
         """Exchange Metaswap to Modflow"""
         self.mf6_storage[:] = self.map_mod2msw["storage"].dot(self.msw_storage)[:]
         self.mf6_sto_reset[0] = 1
-<<<<<<< HEAD
-        
-=======
 
->>>>>>> 4eb3de2d
         # Divide by delta time
         self.mf6_recharge[:] = self.map_mod2msw["recharge"].dot(self.msw_volume)[:]
         self.mf6_recharge[:] /= self.delt
