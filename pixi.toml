--- conflicted
+++ resolved
@@ -20,14 +20,9 @@
 netCDF4 = "*"
 loguru = "*"
 numpy = "<2.0"
-<<<<<<< HEAD
 imod = "*"
 pip = "*"
 pandera = "0.20.*"
-=======
-pip = "*"
-imod = ">=0.18"
->>>>>>> ace122b3
 pydantic = "2.*"
 pyinstaller = "*"
 python = ">=3.10"
@@ -61,10 +56,6 @@
 [feature.common.dependencies]
 python-build = "*"
 httpx = "*"
-<<<<<<< HEAD
-imod = "*"
-=======
->>>>>>> ace122b3
 ipython = "*"
 jupyterlab = "*"
 mypy = "*"
